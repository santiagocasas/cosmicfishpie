# This class defines global variables that will not change through
# the computation of one fisher matrix

import glob
import os
from copy import deepcopy
from time import time

import numpy as np
import yaml

import cosmicfishpie.cosmology.cosmology as cosmology
from cosmicfishpie.utilities.utils import misc as ums
from cosmicfishpie.utilities.utils import physmath as upm
from cosmicfishpie.utilities.utils import printing as upt


def init(
    options=dict(),
    specifications=dict(),
    observables=None,
    freepars=None,
    extfiles=None,
    fiducialpars=None,
    photobiaspars=None,
    photopars=None,
    IApars=None,
    PShotpars=None,
    spectrobiaspars=None,
    spectrononlinearpars=None,
    IMbiaspars=None,
    surveyName="Euclid",
    cosmoModel="w0waCDM",
    latexnames=None,
):
    """This class is to handle the configuration for the fishermatrix computation as well as the fiducial parameters. It then gives access to all global variables

    Parameters
    ----------
    options              : dict, optional
                           A dictionary that contains the global options for the calculation of the fishermatrix. A list of all possible keys are found below
    specifications       : dict, optional
                           A dictionary containing the survey specifications. Defaults to the specifications in the `.yaml` of the survey specifications
    observables          : list, optional
                           A list of strings for the different observables
    freepars             : dict, optional
                           A dictionary containing all cosmological parameters to be varied and their corresponding rel. step sizes
    extfiles             : dict, optional
                           A dictionary containing the path to the external files as well as how all the names of the files in the folder correspond to the cosmological quantities, units etc.
    fiducialpars         : dict, optional
                           A dictionary containing the fiducial cosmological parameters
    photobiaspars             : dict, optional
                           A dictionary containing the specifications for the galaxy biases of the photometric probe
    photopars            : dict, optional
                           A dictionary containing specifications for the window function's galaxy distribution
    IApars               : dict, optional
                           A dictionary containing the specifications for the intrinsic alignment effect in cosmic shear
    PShotpars            : dict, optional
                           A dictionary containing the values of additional shotnoise of the spectroscopic probes
    spectrobiaspars      : dict, optional
                           A dictionary containing the specifications for the galaxy biases of the spectroscopic probe
    spectrononlinearpars : dict, optional
                           A dictionary containing the values of the non linear modeling parameters of the spectroscopic probe
    IMbiaspars           : dict, optional
                           A dictionary containing the specifications for the galaxy biases of the spectroscopic intensity mapping probe
    surveyName           : str, optional
                           String of the name of the survey for which the forecast is done. Defaults to Euclid with optimistic specifications
    cosmoModel           : str, optional
                           A string of the name of the cosmological model used in the calculations. Defaults to flat "w0waCDM" cosmology
    latexnames           : dict, optional
                           A dictionary that contains the Latex names of the cosmological parameters

    Options
    -------
    camb_path                   : str
                                  Path to camb. Defaults to the camb in your current environment
    specs_dir                   : str
<<<<<<< HEAD
                                  Path to the survey specifications. Defaults to the `survey_specifications` folder in the home directory of cosmicfishpie
=======
                                  Path to the survey specifications. Defaults to the `specs_dir_default`
    specs_dir_default           : str
                                  Path to the default survey specifications. Defaults to the `survey_specifications` folder in the config directory of cosmicfishpie
>>>>>>> 564d69c7
    survey_name                 : str
                                  String of the names of the survey. Defaults to the name passed in the parameter `surveyName`
    survey_name_photo           : str
                                  Name of the survey specifications file for a photometric probe
    survey_name_spectro         : str
                                  Name of the survey specifications file for a spectrocopic probe
    survey_name_radio_photo     : str
                                  Name of the survey specifications file for a photometric radio probe
    survey_name_radio_spectro   : str
                                  Name of the survey specifications file for a spectrocopic radio probe
    survey_name_radio_IM        : str
                                  Name of the survey specifications file for a line intensity mapping probe
    derivatives                 : str
                                  String of the name of the derivative method. Either `3PT`, `4PT_FWD`, `STEM` or `POLY`. Defaults to `3PT`
    nonlinear                   : bool
                                  If True will do nonlinear corrections in the computation of the different observables. Defaults to True
    nonlinear_photo             : bool
                                  If True will use the nonlinear power spectrum when calculation the angular power spectrum of the photometric probe. Defaults to True
    bfs8terms                   : bool
                                  If True will expand the observed power spectrum with :math:`\\sigma_8` to match the IST:F recipe. Defaults to True
    vary_bias_str               : str
                                  The root of the name of the bias parameters that should be varied in the spectroscopic probe. Defaults to 'lnb'
    AP_effect                   : bool
                                  If True the Alcock-Paczynsk effect will be considered in the spectroscopic probe. Defaults to True
    FoG_switch                  : bool
                                  If True the finger of god effect will be modelled in the observed power spectrum of the spectroscopic probe. Defaults to True
    GCsp_linear                 : bool
                                  If True there will be no nonlinear modelling used in the spectroscopic probe. Defaults to False
    fix_cosmo_nl                : bool
                                  If True and the nonlinear modeling parameters are not varied, then they will be fixed to the values computed in the fiducial cosmology. Else they will be recomputed in each sample cosmology. Defaults to True
    Pshot_nuisance_fiducial     : float
                                  Value of the fiducial additional shotnoise of the spectroscopic probe. Defaults to 0.0
    pivot_z_IA                  : float
                                  Redshift on which the power law dependance in the eNLA model of intrinsic alignment should be normalized to. Defaults to 0.0
    accuracy                    : int
                                  Global rescaling of the amount of points that are used in internal calculations or interpolations for the probes. Defaults to 1
    feedback                    : int
                                  Number indicating the verbosity of the output. Higher numbers generally mean more output. Defaults to 2
    activateMG                  : bool
                                  If True will also consider modified gravity in the calculations of the observables. Defaults to False
    external_activateMG         : bool
                                  If True while reading the external Files will also look for files specific to modified gravity models
    cosmo_model                 : str
                                  A string of the name of the cosmological model used in the calculations. Defaults to what was passed in the parameter `cosmoModel`
    outroot                     : str
                                  The name of the output files are always starting with CosmicFish_Version number_outroot. Defaults to 'default_run'
    code                        : str
                                  String of the method to obtain the cosmological functions such as the power spectrum. Either 'camb', 'class' or 'external'. Defaults to 'camb'
    memorize_cosmo              : bool
                                  If True will save and load cosmologies that have already been computed in the cache. Defaults to False
    results_dir                 : str
                                  Name of the folder in which the results should be saved. If the folder does not exist will create a new one. Defaults to './results'
    boltzmann_yaml_path         : str
                                  Path to the configurations for the Einstein-Boltzmann solvers. Defaults to the `boltzmann_yaml_files` folder in the home directory of cosmicfishpie
    class_config_yaml           : str
                                  Path to the configurations for class. Defaults to 'boltzmann_yaml_path/class/default.yaml'
    camb_config_yaml            : str
                                  Path to the configurations for camb. Defaults to 'boltzmann_yaml_path/camb/default.yaml'
    fishermatrix_file_extension : str
                                  Specifies in what kind of file the result Fisher matrix should be saved. Defaults to '.txt'
    savgol_polyorder            : float
                                  Order of the Savitzky-Golay filter. Defaults to 3 matching the IST:F recipe
    savgol_width                : float
                                  Width of the Savitzky-Golay filter. Defaults to ~1.359
    savgol_internalsamples      : float
                                  How many points on a logarithmic k axis should be taken to apply the Savitzky-Golay filter to. Defaults to 800
    savgol_internalkmin         : float
                                  Lowest wavenumber that should be used when calculating when applying the Savitzky-Golay filter. Defaults to 1e-3. Together with the other defaults this is matching the IST:F recipe
    eps_cosmopars               : float
                                  The default rel. step size of the cosmological parameters if none have been passed. Defaults to 1e-2
    eps_gal_nuispars            : float
                                   The default rel. step size of the bias parameters if none have been passed. Defaults to 1e-4
    GCsp_Tracer                 : str
                                  What power spectrum should be used as the underlying power spectrum the spectroscopic probe's galaxy clustering traces. Either 'matter' for the total matter spectrum or 'clustering' for CDM+baryons. Defaults to 'matter'
    GCph_Tracer                 : str
                                  What power spectrum should be used as the underlying power spectrum the photometric probe's galaxy clustering traces. Either 'matter' for the total matter spectrum or 'clustering' for CDM+baryons. Defaults to 'matter'
    ShareDeltaNeff              : bool
                                  If True, the variation of the cosmological parameter Neff is understood as a rescaling of the decoupling temperature of neutrinos. If False any additional Neff is accounted for as additional massless relics.
    kh_rescaling_bug            : bool
                                  If true, the internal wavenumber in the computation of the spectroscopic probe's power spectrum computation will be rescaled by an adtional factor h/hfid. Default False
    kh_rescaling_beforespecerr_bug : bool
                                     If True, the internal scales in the computation of the spectroscopic probe's resolution error will be rescaled by an adtional factor h/hfid. Default False

    Attributes
    ----------
    settings               : dict, global
                             A dictionary containing all the global options passed as well as the default values of the ones not passed
    external               : dict, global
                             A dictionary containing all paths to the external files, how all the names of the files in the folder correspond to the cosmological quantities, the units etc. Will be None if no external files are given
    input_type             : str, global
                             String of the method to obtain the cosmological functions such as the power spectrum. Either 'camb', 'class' or 'external'
    specs                  : dict, global
                             A dictionary containing the survey specifications
    boltzmann_classpars    : dict, global
                             A dictionary containing the configuration, precision parameters, and fixed cosmological parameters for class
    boltzmann_cambpars     : dict, global
                             A dictionary containing the configuration, precision parameters, and fixed cosmological parameters for camb
    survey_equivalence     : callable, global
                             Part of the Parser, will correspond the passed survey to the name of a specifications file
    obs                    : list, global
                             A list of strings for the different observables
    freeparams             : dict, global
                             A dictionary containing all names and the corresponding rel. step size for all parameters
    fiducialparams         : dict, global
                             A dictionary containing all fiducial values for the cosmological parameters
    fiducialcosmo          : cosmicfishpie.cosmology.cosmology.cosmo_functions, global
                             An instance of `cosmo_functions` of the fiducial cosmology, this contains all the cosmological functions and quantities computed from them
    biasparams             : dict, global
                             a dictionary containing the specifications for the galaxy biases of the photometric probe
    photoparams            : dict, global
                             A dictionary containing specifications for the window function's galaxy distribution of the photometric probe
    IAparams               : dict, global
                             A dictionary containing the specifications for the intrinsic alignment effect in cosmic shear of the photometric probe
    PShotparams            : dict, global
                             A dictionary containing the values of the additional shot noise per bin dictionary containing the values of the additional shot noise per bin for the spectroscopic probe
    Spectrobiasparams      : dict, global
                             A dictionary containing the specifications for the galaxy biases of the spectroscopic probe
    Spectrononlinearparams : dict, global
                             A dictionary containing the values of the non linear modeling parameters entering FOG and the dewiggling weight per bin for the spectroscopic probe
    IMbiasparams           : dict, global
                             A dictionary containing the specifications for the line intensity biases of the spectroscopic probe
    latex_names            : dict, global
                             A dictionary with all cosmological + nuisance parameters and their corresponding name for the LaTeX labels.
    """
    global settings
    settings = options
    if "camb_path" not in settings:
        import camb

        cambpath = os.path.dirname(camb.__file__)
        settings["camb_path"] = cambpath
    # Set defaults if not contained previously in options
    settings.setdefault(
        "specs_dir_default",
        os.path.join(
            os.path.dirname(os.path.realpath(__file__)),
            "default_survey_specifications",
        ),
    )
    settings.setdefault("specs_dir", settings["specs_dir_default"])
    settings.setdefault("survey_name", surveyName)
    settings.setdefault("survey_specs", "ISTF-Optimistic")
    settings.setdefault("survey_name_photo", "Euclid-Photometric-ISTF-Pessimistic")
    settings.setdefault("survey_name_spectro", "Euclid-Spectroscopic-ISTF-Pessimistic")
    settings.setdefault("survey_name_radio_photo", "SKA1-Photometric-Redbook-Optimistic")
    settings.setdefault("survey_name_radio_spectro", "SKA1-Spectroscopic-Redbook-Optimistic")
    settings.setdefault("survey_name_radio_IM", "SKA1-IM-Redbook-Optimistic")
    settings.setdefault("derivatives", "3PT")
    settings.setdefault("nonlinear", True)
    settings.setdefault("nonlinear_photo", True)
    settings.setdefault("bfs8terms", True)
    settings.setdefault("vary_bias_str", "lnb")
    settings.setdefault("AP_effect", True)
    settings.setdefault("FoG_switch", True)
    settings.setdefault("GCsp_linear", False)
    settings.setdefault("fix_cosmo_nl_terms", True)
    settings.setdefault("Pshot_nuisance_fiducial", 0.0)
    settings.setdefault("pivot_z_IA", 0.0)
    settings.setdefault("accuracy", 1)
    settings.setdefault("feedback", 2)
    settings.setdefault("activateMG", False)
    settings.setdefault("external_activateMG", False)
    settings.setdefault("cosmo_model", cosmoModel)
    settings.setdefault("outroot", "default_run")
    settings.setdefault("code", "camb")
    settings.setdefault("memorize_cosmo", False)
    settings.setdefault("results_dir", "./results")
    settings.setdefault(
        "boltzmann_yaml_path",
        os.path.join(os.path.dirname(os.path.realpath(__file__)), "default_boltzmann_yaml_files"),
    )
    settings.setdefault(
        "class_config_yaml", os.path.join(settings["boltzmann_yaml_path"], "class", "default.yaml")
    )
    settings.setdefault(
        "camb_config_yaml", os.path.join(settings["boltzmann_yaml_path"], "camb", "default.yaml")
    )
    settings.setdefault(
        "symbolic_config_yaml",
        os.path.join(settings["boltzmann_yaml_path"], "symbolic", "default.yaml"),
    )
    settings.setdefault("fishermatrix_file_extension", ".txt")
    settings.setdefault("savgol_window", 101)
    settings.setdefault("savgol_polyorder", 3)
    settings.setdefault("savgol_width", 1.358528901113328)
    settings.setdefault("savgol_internalsamples", 800)
    settings.setdefault("savgol_internalkmin", 0.001)
    settings.setdefault("eps_cosmopars", 0.01)
    settings.setdefault("eps_gal_nuispars", 0.0001)
    settings.setdefault("GCsp_Tracer", "matter")
    settings.setdefault("GCph_Tracer", "matter")
    settings.setdefault("ell_sampling", "accuracy")
    settings.setdefault("ShareDeltaNeff", False)
    settings.setdefault("kh_rescaling_bug", False)
    settings.setdefault("kh_rescaling_beforespecerr_bug", False)

    global external
    global input_type
    if extfiles is not None and settings["code"] == "external":
        print("Using input files for cosmology observables.")
        input_type = settings["code"]
        extfiles_default = {
            "file_names": {
                "H_z": "background_Hz",
                "D_zk": "D_Growth-zk",
                "f_zk": "f_GrowthRate-zk",
                "fcb_zk": "fcb_GrowthRate-zk",
                "Pl_zk": "Plin-zk",
                "Plcb_zk": "Plincb-zk",
                "Pnl_zk": "Pnonlin-zk",
                "Pnlcb_zk": "Pnonlincb-zk",
                "s8_z": "sigma8-z",
                "s8cb_z": "sigma8cb-z",
                "SigmaWL": None,  # Default name: 'sigmaWL-zk'
                "z_arr": "z_values_list",
                "k_arr": "k_values_list",
                "k_arr_special": None,
            },
            "E-00": True,
            "fiducial_folder": "fiducial_eps_0",
            "folder_paramnames": [],
        }
        external = extfiles_default.copy()
        ums.deepupdate(external, extfiles)

        if os.path.isdir(external["directory"]):
            ff = external["fiducial_folder"]
            fidudir = glob.glob(os.path.join(external["directory"], ff + "*"))
            lendir = len(fidudir)
            if lendir < 1:
                raise ValueError("External directory does not contain fiducial folder ")
            for dd in external["folder_paramnames"]:
                subdirs = glob.glob(os.path.join(external["directory"], dd + "*"))
                lensub = len(subdirs)
                if lensub < 1:
                    raise ValueError(
                        "External directory does not contain appropriate subfolders for:  {:s} ".format(
                            dd
                        )
                    )
                else:
                    print("External directory: ", external["directory"])
                    print("{:d} subfolders for parameter {:s}".format(lensub, dd))
        else:
            raise ValueError("External directory does not exist")

    elif settings["code"] == "class":
        input_type = settings["code"]
        global boltzmann_classpars
        boltzmann_yaml_file = open(settings["class_config_yaml"])
        parsed_boltzmann = yaml.load(boltzmann_yaml_file, Loader=yaml.FullLoader)
        boltzmann_classpars = parsed_boltzmann
        external = None
    elif settings["code"] == "camb":
        input_type = settings["code"]
        global boltzmann_cambpars
        boltzmann_yaml_file = open(settings["camb_config_yaml"])
        parsed_boltzmann = yaml.load(boltzmann_yaml_file, Loader=yaml.FullLoader)
        boltzmann_cambpars = parsed_boltzmann
        external = None
    elif settings["code"] == "symbolic":
        input_type = settings["code"]
        global boltzmann_symbolicpars
        boltzmann_yaml_file = open(settings["symbolic_config_yaml"])
        parsed_boltzmann = yaml.load(boltzmann_yaml_file, Loader=yaml.FullLoader)
        boltzmann_symbolicpars = parsed_boltzmann
        external = None
    else:
        print("No external input files used in this calculation.")
        print("No Einstein-Boltzmann-Solver (EBS) specified.")
        print("No symbolic_pofk specified.")
        # settings['code'] = 'camb'
        external = None
        raise ValueError("No cosmology calculator specified")

    def ngal_per_bin(ngal_sqarmin, zbins):
        # compute num galaxies per bin for whole sky area
        nbins = len(zbins[:-1])
        ones = np.ones_like(zbins[:-1])
        ngal_sqdeg = ngal_sqarmin * 3600
        ngal_bin = (ngal_sqdeg / nbins) * upm.sr
        numgal = ngal_bin * ones
        return numgal

    ##############################
    # Load Survey Specifications #
    ##############################

    # Add additional surveys here
    available_survey_names = ["Euclid", "SKA1", "DESI", "Planck", "Rubin"]

    def create_ph_dict(foldername, filename):
        photo_dict = dict()

        ph_file_path = os.path.join(foldername, filename + ".yaml")
        if not os.path.isfile(ph_file_path):
            raise FileNotFoundError(f"specifications file : {ph_file_path} not found!")

        ph_yaml_fs = open(ph_file_path, "r")
        ph_yaml_content = yaml.load(ph_yaml_fs, Loader=yaml.FullLoader)
        ph_yaml_fs.close()

        photo_dict = ph_yaml_content["specifications"]
        z_bins_ph = photo_dict["z_bins_ph"]
        photo_dict["z_bins_ph"] = np.array(z_bins_ph)
        photo_dict["ngalbin"] = ngal_per_bin(photo_dict["ngal_sqarmin"], photo_dict["z_bins_ph"])
        photo_dict["z0"] = photo_dict["zm"] / np.sqrt(2)
        photo_dict["z0_p"] = photo_dict["z0"]
        photo_dict["binrange"] = range(1, len(photo_dict["z_bins_ph"]))

        return photo_dict

    def create_sp_dict(foldername, filename):
        spec_dict = dict()

        sp_file_path = os.path.join(foldername, filename + ".yaml")
        if not os.path.isfile(sp_file_path):
            raise FileNotFoundError(f"specifications file : {sp_file_path} not found!")

        sp_yaml_fs = open(sp_file_path, "r")
        ph_yaml_content = yaml.load(sp_yaml_fs, Loader=yaml.FullLoader)
        sp_yaml_fs.close()

        spec_dict = ph_yaml_content["specifications"]

        return spec_dict

    # Load the default Euclid cases
    specs_defaults = {}
    specs_defaults.update(
        create_ph_dict(settings["specs_dir_default"], "Euclid-Photometric-ISTF-Pessimistic")
    )
    specs_defaults.update(
        create_sp_dict(settings["specs_dir_default"], "Euclid-Spectroscopic-ISTF-Pessimistic")
    )

    global specs
    specs = specs_defaults.copy()  # Start with default dict

    if "Euclid" in surveyName:
<<<<<<< HEAD
        specificationsf1 = dict()
        specificationsf2 = dict()
        specificationsf = dict()
        if surveyNamePhoto == "":
            surveyNamePhoto = "Euclid-Photometric-ISTF-Pessimistic"
        if surveyNameSpectro == "":
            surveyNameSpectro = "Euclid-Spectroscopic-ISTF-Pessimistic"

        # Photometric probe
        file_1_path = os.path.join(settings["specs_dir"], surveyNamePhoto + ".yaml")
        if not os.path.isfile(file_1_path):
            raise FileNotFoundError(f"specifications file : {file_1_path} not found!")
        yaml_file_1 = open(file_1_path)
        parsed_yaml_file_1 = yaml.load(yaml_file_1, Loader=yaml.FullLoader)
        specificationsf1 = parsed_yaml_file_1["specifications"]
        z_bins_ph = specificationsf1["z_bins_ph"]
        specificationsf1["z_bins_ph"] = np.array(z_bins_ph)
        specificationsf1["ngalbin"] = ngal_per_bin(
            specificationsf1["ngal_sqarmin"], specificationsf1["z_bins_ph"]
        )
        specificationsf1["z0"] = specificationsf1["zm"] / np.sqrt(2)
        specificationsf1["z0_p"] = specificationsf1["z0"]
        specificationsf1["binrange"] = range(1, len(specificationsf1["z_bins_ph"]))

        # Spectroscopic probe
        file_2_path = os.path.join(settings["specs_dir"], surveyNameSpectro + ".yaml")
        if not os.path.isfile(file_2_path):
            raise FileNotFoundError(f"specifications file : {file_2_path} not found!")
        yaml_file_2 = open(file_2_path)
        parsed_yaml_file_2 = yaml.load(yaml_file_2, Loader=yaml.FullLoader)
        specificationsf2 = parsed_yaml_file_2["specifications"]

        # fill the final specifications dictionary
        specificationsf.update(specificationsf1)
=======
        surveyNameSpectro = settings.get("survey_name_spectro")
        if surveyNameSpectro:
            specificationsf = create_sp_dict(settings["specs_dir"], surveyNameSpectro)
        surveyNamePhoto = settings.get("survey_name_photo")
        if surveyNamePhoto:
            specificationsf2 = create_ph_dict(settings["specs_dir"], surveyNamePhoto)
>>>>>>> 564d69c7
        specificationsf.update(specificationsf2)

    if "SKA1" in surveyName:
        surveyNameRadio = settings.get("survey_name_radio")
        ## TODO: Fix this and check this for radio, sp, ph and IM
        yaml_file = open(os.path.join(settings["specs_dir"], surveyNameRadio + ".yaml"))
        parsed_yaml_file = yaml.load(yaml_file, Loader=yaml.FullLoader)
        specificationsf = parsed_yaml_file["specifications"]
        z_bins = specificationsf["z_bins_ph"]
        specificationsf["z_bins_ph"] = np.array(z_bins)
        specificationsf["ngalbin"] = ngal_per_bin(
            specificationsf["ngal_sqarmin"], specificationsf["z_bins_ph"]
        )
        specificationsf["z0"] = specificationsf["zm"] / np.sqrt(2)
        specificationsf["z0_p"] = 1.0
        specificationsf["IM_bins_file"] = "SKA1_IM_MDB1_Redbook.dat"
        specificationsf["IM_THI_noise_file"] = "SKA1_THI_sys_noise.txt"
        specificationsf["binrange"] = range(1, len(specificationsf["z_bins_ph"]))
        specificationsf["survey_name"] = surveyName

    if "Rubin" in surveyName:
        ## TODO: Fix this and check this for Rubin ph
        if surveyName == "Rubin":
            surveyName = "Rubin-Optimistic"
        yaml_file = open(os.path.join(settings["specs_dir"], surveyName + ".yaml"))
        parsed_yaml_file = yaml.load(yaml_file, Loader=yaml.FullLoader)
        specificationsf = parsed_yaml_file["specifications"]
        z_bins = specificationsf["z_bins"]
        specificationsf["z_bins"] = np.array(z_bins)
        specificationsf["ngalbin"] = ngal_per_bin(
            specificationsf["ngal_sqarmin"], specificationsf["z_bins"]
        )
        specificationsf["z0"] = specificationsf["zm"] / np.sqrt(2)
        specificationsf["z0_p"] = 1.0
        specificationsf["binrange"] = range(1, len(specificationsf["z_bins"]))
        specificationsf["survey_name"] = surveyName
        print("Survey loaded:  ", surveyName)

    if "DESI" in surveyName:
        ## TODO: Fix this and check this for DESI sp
        yaml_file = open(os.path.join(settings["specs_dir"], "DESI-Optimistic.yaml"))
        parsed_yaml_file = yaml.load(yaml_file, Loader=yaml.FullLoader)
        specificationsf = parsed_yaml_file["specifications"]
        # Only needed specs are loaded in nuisance.py
        specificationsf["survey_name"] = surveyName

    if "Planck" in surveyName:
        yaml_file = open(os.path.join(settings["specs_dir"], "Planck.yaml"))
        parsed_yaml_file = yaml.load(yaml_file, Loader=yaml.FullLoader)
        specificationsf = parsed_yaml_file["specifications"]

    if surveyName not in available_survey_names:
        print("Survey name passed: ", surveyName)
        print(
            "Survey name not found in available survey names.",
            "Please pass your full custom specifications as a dictionary.",
        )

    specs.update(specificationsf)  # update keys if present in files
    specs["fsky_GCph"] = specificationsf.get(
        "fsky_GCph", upm.sqdegtofsky(specificationsf.get("area_survey_GCph", 0.0))
    )
    specs["fsky_WL"] = specificationsf.get(
        "fsky_WL", upm.sqdegtofsky(specificationsf.get("area_survey_WL", 0.0))
    )
    specs["fsky_spectro"] = specificationsf.get(
        "fsky_spectro", upm.sqdegtofsky(specificationsf.get("area_survey_spectro", 0.0))
    )
    specs.update(specifications)  # update keys if passed by users
    specs["survey_name"] = surveyName
    specs["specs_dir"] = settings["specs_dir"]  # Path for additional files like luminosity

    if observables is None:
        observables = ["GCph", "WL"]
    global obs
    obs = observables

    global freeparams
    if freepars is None:
        eps_cp = settings["eps_cosmopars"]
        if settings["cosmo_model"] == "w0waCDM":
            freepars = {
                "Omegam": eps_cp,
                "Omegab": eps_cp,
                "w0": eps_cp,
                "wa": eps_cp,
                "h": eps_cp,
                "ns": eps_cp,
                "sigma8": eps_cp,
            }
        elif settings["cosmo_model"] == "LCDM":
            freepars = {
                "Omegam": eps_cp,
                "Omegab": eps_cp,
                "h": eps_cp,
                "ns": eps_cp,
                "sigma8": eps_cp,
            }
        else:
            print(
                "Other cosmological models not implemented yet.",
                "Please pass your free parameters and their respective epsilons as a dictionary.",
            )
    freeparams = deepcopy(freepars)

    global fiducialparams
    if fiducialpars is None:
        fiducialpars = {
            "Omegam": 0.32,
            "Omegab": 0.05,
            "w0": -1.0,
            "wa": 0.0,
            "h": 0.67,
            "ns": 0.96,
            "sigma8": 0.815583,
            "Omegak": 0.0,
            "mnu": 0.06,
            "tau": 0.058,
            "num_nu_massive": 1,
            "num_nu_massless": 2.046,
            "dark_energy_model": "ppf",
        }
    else:
        print("Custom fiducial parameters loaded")
    fiducialparams = deepcopy(fiducialpars)

    global fiducialcosmo
    feed_lvl = settings["feedback"]
    upt.time_print(
        feedback_level=feed_lvl,
        min_level=1,
        text="-> Computing cosmology at the fiducial point",
    )
    tcosmo1 = time()
    fiducialcosmo = cosmology.cosmo_functions(fiducialparams, input_type)
    tcosmo2 = time()
    upt.time_print(
        feedback_level=feed_lvl,
        min_level=1,
        text="---> Cosmological functions obtained in: ",
        time_ini=tcosmo1,
        time_fin=tcosmo2,
    )

    global Photobiasparams
    if "GCph" in obs:
        if isinstance(photobiaspars, str):
            biasmodel = photobiaspars
        if isinstance(photobiaspars, dict):
            biasmodel = photobiaspars["bias_model"]
            print("using bias model: ", biasmodel)
            print("with bias keys: ", list(photobiaspars.keys())[1:])
        if photobiaspars is None:
            biasmodel = specs["ph_bias_model"]
            bias_prtz = specs["ph_bias_parametrization"]
            photobiaspars = dict()
            photobiaspars["bias_model"] = biasmodel
            if biasmodel == "binned" or biasmodel == "binned_constant":
                generate_bias_keys = bias_prtz[biasmodel]["generate_bias_keys"]
                if generate_bias_keys:
                    zbins = specs["z_bins_ph"]
                    for ind in range(1, len(zbins)):
                        keystr = bias_prtz[biasmodel]["keystr"]
                        key = keystr + str(ind)
                        photobiaspars[key] = np.sqrt(1 + 0.5 * (zbins[ind] + zbins[ind - 1]))
                else:
                    for key in bias_prtz[biasmodel].keys():
                        if key != "generate_bias_keys" and key != "keystr":
                            photobiaspars[key] = bias_prtz[biasmodel][key]
            else:
                for key in bias_prtz[biasmodel].keys():
                    photobiaspars[key] = bias_prtz[biasmodel][key]
    else:
        photobiaspars = {}
    Photobiasparams = deepcopy(photobiaspars)

    if "GCph" in obs:
        if specs["vary_ph_bias"] is not None:
            for key in photobiaspars.keys():
                if key != "bias_model":
                    freeparams[key] = specs["vary_ph_bias"]

    global photoparams
    if photopars is None:
        photopars = specs["photo_z_params"]
    photoparams = deepcopy(photopars)

    global IAparams
    if IApars is None:
        IApars = specs["IA_params"]
    IAparams = deepcopy(IApars)
    if "WL" in obs:
        if specs["vary_IA_pars"] is not None:
            for key in IAparams.keys():
                if key != "IA_model":
                    freeparams[key] = specs["vary_IA_pars"]

    global Spectrononlinearparams
    Spectrononlinearparams = dict()

    if "GCsp" in obs:
        if "vary_GCsp_nonlinear_pars" in specs.keys():
            if spectrononlinearpars is not None:
                Spectrononlinearparams = spectrononlinearpars
                for key in Spectrononlinearparams.keys():
                    freeparams[key] = specs["vary_GCsp_nonlinear_pars"]

    global Spectrobiasparams
    Spectrobiasparams = dict()
    if spectrobiaspars is not None:
        Spectrobiasparams = deepcopy(spectrobiaspars)
    global PShotparams
    PShotparams = dict()
    if PShotpars is not None:
        PShotparams = deepcopy(PShotpars)
    else:
        if "GCsp" in obs:
            bias_model = specs["sp_bias_model"]
            bias_sample = specs["sp_bias_sample"]
            bias_prtz = specs["sp_bias_parametrization"]
            bias_prmod = deepcopy(bias_prtz[bias_model])
            for key in bias_prmod.keys():
                Spectrobiasparams[key] = bias_prmod[key]
            # sanity check
            if bias_sample not in list(Spectrobiasparams.keys())[0]:
                print("Warning: bias_sample not found in bias_parameter keys")
            shot_noise_model = specs["shot_noise_model"]
            shot_noise_prtz = specs["shot_noise_parametrization"]
            for key in shot_noise_prtz[shot_noise_model].keys():
                PShotparams[key] = shot_noise_prtz[shot_noise_model][key]

    global IMbiasparams
    IMbiasparams = dict()
    if IMbiaspars is not None:
        IMbiasparams = deepcopy(IMbiaspars)
    else:
        if "IM" in obs:
            bias_model = specs["im_bias_model"]
            bias_prtz = specs["im_bias_parametrization"]
            for key in bias_prtz[bias_model].keys():
                IMbiasparams[key] = bias_prtz[bias_model][key]

    if "GCsp" in obs:
        for key in Spectrobiasparams:
            freeparams[key] = settings["eps_gal_nuispars"]
        if "IM" not in obs:
            for key in PShotparams:
                freeparams[key] = settings["eps_gal_nuispars"]
    if "IM" in obs:
        for key in IMbiasparams:
            freeparams[key] = settings["eps_gal_nuispars"]

    global latex_names
    latex_names_def = {
        "Omegam": r"\Omega_{{\rm m}, 0}",
        "Omegab": r"\Omega_{{\rm b}, 0}",
        "Om": r"\Omega_{{\rm m}, 0}",
        "Ob": r"\Omega_{{\rm b}, 0}",
        "h": r"h",
        "ns": r"n_{\rm s}",
        "tau": r"\tau",
        "sigma8": r"\sigma_8",
        "s8": r"\sigma_8",
        "Mnu": r"M_\nu",
        "mnu": r"\Sigma m_\nu",
        "Neff": r"N_\mathrm{eff}",
        "lnbgs8_1": r"\ln(b_g \sigma_8)_1",
        "lnbgs8_2": r"\ln(b_g \sigma_8)_2",
        "lnbgs8_3": r"\ln(b_g \sigma_8)_3",
        "lnbgs8_4": r"\ln(b_g \sigma_8)_4",
        "lnbgs8_5": r"\ln(b_g \sigma_8)_5",
        "lnbgs8_6": r"\ln(b_g \sigma_8)_6",
        "lnbgs8_7": r"\ln(b_g \sigma_8)_7",
        "lnbgs8_8": r"\ln(b_g \sigma_8)_8",
        "lnbgs8_9": r"\ln(b_g \sigma_8)_9",
        "lnbgs8_10": r"\ln(b_g \sigma_8)_10",
        "lnbgs8_11": r"\ln(b_g \sigma_8)_11",
        "lnbIs8_1": r"\ln(b_{IM} \sigma_8)_1",
        "lnbIs8_2": r"\ln(b_{IM} \sigma_8)_2",
        "lnbIs8_3": r"\ln(b_{IM} \sigma_8)_3",
        "lnbIs8_4": r"\ln(b_{IM} \sigma_8)_4",
        "lnbIs8_5": r"\ln(b_{IM} \sigma_8)_5",
        "lnbIs8_6": r"\ln(b_{IM} \sigma_8)_6",
        "lnbIs8_7": r"\ln(b_{IM} \sigma_8)_7",
        "lnbIs8_8": r"\ln(b_{IM} \sigma_8)_8",
        "lnbIs8_9": r"\ln(b_{IM} \sigma_8)_9",
        "lnbIs8_10": r"\ln(b_{IM} \sigma_8)_10",
        "lnbIs8_11": r"\ln(b_{IM} \sigma_8)_11",
        "Ps_1": r"P_{S1}",
        "Ps_2": r"P_{S2}",
        "Ps_3": r"P_{S3}",
        "Ps_4": r"P_{S4}",
        "E11": r"E_{11}",
        "E22": r"E_{22}",
        "bg_1": r"b_{g1}",
        "bg_2": r"b_{g2}",
        "bg_3": r"b_{g3}",
        "bg_4": r"b_{g4}",
        "bg_5": r"b_{g5}",
        "bg_6": r"b_{g6}",
        "bg_7": r"b_{g7}",
        "bg_8": r"b_{g8}",
        "bg_9": r"b_{g9}",
        "bg_10": r"b_{g10}",
        "bg_11": r"b_{g11}",
        "AIA": r"A_{IA}",
        "betaIA": r"\beta_{IA}",
        "etaIA": r"\eta_{IA}",
        "w0": r"w_0",
        "wa": r"w_a",
        "sigmap_0": r"\sigma_{p\,0}",
        "sigmap_1": r"\sigma_{p\,1}",
        "sigmap_2": r"\sigma_{p\,2}",
        "sigmap_3": r"\sigma_{p\,3}",
        "sigmav_0": r"\sigma_{v\,0}",
        "sigmav_1": r"\sigma_{v\,1}",
        "sigmav_2": r"\sigma_{v\,2}",
        "sigmav_3": r"\sigma_{v\,3}",
    }
    latex_names = deepcopy(latex_names_def)
    if isinstance(latexnames, dict):
        latex_names.update(latexnames)<|MERGE_RESOLUTION|>--- conflicted
+++ resolved
@@ -75,13 +75,9 @@
     camb_path                   : str
                                   Path to camb. Defaults to the camb in your current environment
     specs_dir                   : str
-<<<<<<< HEAD
-                                  Path to the survey specifications. Defaults to the `survey_specifications` folder in the home directory of cosmicfishpie
-=======
                                   Path to the survey specifications. Defaults to the `specs_dir_default`
     specs_dir_default           : str
                                   Path to the default survey specifications. Defaults to the `survey_specifications` folder in the config directory of cosmicfishpie
->>>>>>> 564d69c7
     survey_name                 : str
                                   String of the names of the survey. Defaults to the name passed in the parameter `surveyName`
     survey_name_photo           : str
@@ -422,49 +418,12 @@
     specs = specs_defaults.copy()  # Start with default dict
 
     if "Euclid" in surveyName:
-<<<<<<< HEAD
-        specificationsf1 = dict()
-        specificationsf2 = dict()
-        specificationsf = dict()
-        if surveyNamePhoto == "":
-            surveyNamePhoto = "Euclid-Photometric-ISTF-Pessimistic"
-        if surveyNameSpectro == "":
-            surveyNameSpectro = "Euclid-Spectroscopic-ISTF-Pessimistic"
-
-        # Photometric probe
-        file_1_path = os.path.join(settings["specs_dir"], surveyNamePhoto + ".yaml")
-        if not os.path.isfile(file_1_path):
-            raise FileNotFoundError(f"specifications file : {file_1_path} not found!")
-        yaml_file_1 = open(file_1_path)
-        parsed_yaml_file_1 = yaml.load(yaml_file_1, Loader=yaml.FullLoader)
-        specificationsf1 = parsed_yaml_file_1["specifications"]
-        z_bins_ph = specificationsf1["z_bins_ph"]
-        specificationsf1["z_bins_ph"] = np.array(z_bins_ph)
-        specificationsf1["ngalbin"] = ngal_per_bin(
-            specificationsf1["ngal_sqarmin"], specificationsf1["z_bins_ph"]
-        )
-        specificationsf1["z0"] = specificationsf1["zm"] / np.sqrt(2)
-        specificationsf1["z0_p"] = specificationsf1["z0"]
-        specificationsf1["binrange"] = range(1, len(specificationsf1["z_bins_ph"]))
-
-        # Spectroscopic probe
-        file_2_path = os.path.join(settings["specs_dir"], surveyNameSpectro + ".yaml")
-        if not os.path.isfile(file_2_path):
-            raise FileNotFoundError(f"specifications file : {file_2_path} not found!")
-        yaml_file_2 = open(file_2_path)
-        parsed_yaml_file_2 = yaml.load(yaml_file_2, Loader=yaml.FullLoader)
-        specificationsf2 = parsed_yaml_file_2["specifications"]
-
-        # fill the final specifications dictionary
-        specificationsf.update(specificationsf1)
-=======
         surveyNameSpectro = settings.get("survey_name_spectro")
         if surveyNameSpectro:
             specificationsf = create_sp_dict(settings["specs_dir"], surveyNameSpectro)
         surveyNamePhoto = settings.get("survey_name_photo")
         if surveyNamePhoto:
             specificationsf2 = create_ph_dict(settings["specs_dir"], surveyNamePhoto)
->>>>>>> 564d69c7
         specificationsf.update(specificationsf2)
 
     if "SKA1" in surveyName:
