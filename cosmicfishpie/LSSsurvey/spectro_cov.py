--- conflicted
+++ resolved
@@ -62,24 +62,13 @@
         """
         # initializing the class only with fiducial parameters
         # if fiducial_specobs is None:
-<<<<<<< HEAD
 
         try:
             self.fsky_spectro = cfg.specs["fsky_spectro"]
-=======
-        
-        try:
-            self.fsky_spectro = cfg.specs['fsky_spectro']
->>>>>>> 39262e38
             self.area_survey = self.fsky_spectro * upm.areasky()
         except KeyError:
             self.area_survey = cfg.specs["area_survey_spectro"]
             self.fsky_spectro = self.area_survey / upm.areasky()
-<<<<<<< HEAD
-
-=======
-        
->>>>>>> 39262e38
         if "IM" in cfg.obs and "GCsp" in cfg.obs:
             bias_samples = ["I", "g"]
             print("Entering Cov cross XC IM,g term")
