--- conflicted
+++ resolved
@@ -38,8 +38,5 @@
 1.2.5 : Likelihood modules tested for photo and spectro
 1.2.6 : New demo notebook GCsp
 1.2.7 : Added test for analysis module
-<<<<<<< HEAD
-1.3.0 : Performance optimization in Photo module and benchmarking scripts
-=======
 1.2.8 : Added compehensive test catalogue. 
->>>>>>> f6feeb03
+1.3.0 : Performance optimization in Photo module and benchmarking scripts