--- conflicted
+++ resolved
@@ -24,7 +24,6 @@
 1.0.6 : Restructured default parameters for EBS and Survey Specifications
 
 1.0.7 : Added a new installation script to download external data from the github
-<<<<<<< HEAD
 1.0.8 : Overview documentation and initial tests
 1.1.0 : Implemented symbolic as a new boltzmann solver class. Fixes of feedback prints. More docstrings.
 1.1.1 : Resolved gcsp bias bug, new test suite. 
@@ -32,7 +31,4 @@
 1.1.3 : New split up demonstration notebooks
 1.1.4 : Coverage reports with Codecov
 1.2.0 : Big update of configuration, specification yamls and nuisance parameter interface. No backwards compatibility of yamls!
-=======
-
-1.0.8 : Galaxy sample split for sources and lenses. Feedback prints more consistent.
->>>>>>> 16bee24a
+1.2.1 : Galaxy sample split for sources and lenses. Feedback prints more consistent.