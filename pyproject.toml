--- conflicted
+++ resolved
@@ -39,15 +39,10 @@
     "build",
     "setuptools",
     "wheel",
-<<<<<<< HEAD
-    "Sphinx>=4.3.0,<7.1.0",
     "furo==2024.8.6",
-    "myst-parser>=1.0,<2.1",
-=======
     "Sphinx>=4.3.0,<8.1.0",
     "furo==2024.1.29",
     "myst-parser>=1.0,<4.1",
->>>>>>> b3d8f374
     "myst_parser",
     "sphinx-copybutton==0.5.2",
     "sphinx-autobuild==2021.3.14",
