--- conflicted
+++ resolved
@@ -13,6 +13,7 @@
 from cosmicfishpie.utilities.utils import misc as ums
 from cosmicfishpie.utilities.utils import physmath as upm
 from cosmicfishpie.utilities.utils import printing as upt
+
 
 def init(
     options=dict(),
@@ -212,13 +213,8 @@
     settings.setdefault("survey_specs", "ISTF-Optimistic")
     settings.setdefault("survey_name_photo", "Euclid-Photometric-ISTF-Pessimistic")
     settings.setdefault("survey_name_spectro", "Euclid-Spectroscopic-ISTF-Pessimistic")
-<<<<<<< HEAD
     # settings.setdefault("survey_name_radio_photo", "SKA1-Photometric-Redbook-Optimistic")
     # settings.setdefault("survey_name_radio_spectro", "SKA1-Spectroscopic-Redbook-Optimistic")
-=======
-    #settings.setdefault("survey_name_radio_photo", "SKA1-Photometric-Redbook-Optimistic")
-    #settings.setdefault("survey_name_radio_spectro", "SKA1-Spectroscopic-Redbook-Optimistic")
->>>>>>> de24eb35
     settings.setdefault("survey_name_radio_IM", "SKA1-IM-Redbook-Optimistic")
     settings.setdefault("fail_on_specs_not_found", False)
     settings.setdefault("derivatives", "3PT")
@@ -384,21 +380,16 @@
 
     # Add additional surveys here
     available_survey_names = ["Euclid", "SKAO", "DESI", "Planck", "Rubin"]
+    available_survey_names = ["Euclid", "SKAO", "DESI", "Planck", "Rubin"]
 
     def create_ph_dict(foldername, filename):
         photo_dict = dict()
-<<<<<<< HEAD
         if not filename:
             upt.time_print(
                 feedback_level=feed_lvl,
                 min_level=1,
                 text="-> No photo survey passed, returning empty dict",
             )
-=======
-        if filename==False:
-            upt.time_print(feedback_level=feed_lvl, min_level=1, 
-                           text=f"-> No photo survey passed, returning empty dict")
->>>>>>> de24eb35
             return photo_dict
         try:
             ph_file_path = os.path.join(foldername, filename + ".yaml")
@@ -448,18 +439,12 @@
 
     def create_sp_dict(foldername, filename, type="spectro"):
         spec_dict = dict()
-<<<<<<< HEAD
         if not filename:
             upt.time_print(
                 feedback_level=feed_lvl,
                 min_level=1,
                 text=f"-> No {type} survey passed, returning empty dict",
             )
-=======
-        if filename==False:
-            upt.time_print(feedback_level=feed_lvl, min_level=1, 
-                           text=f"-> No {type} survey passed, returning empty dict")
->>>>>>> de24eb35
             return spec_dict
         try:
             sp_file_path = os.path.join(foldername, filename + ".yaml")
@@ -495,6 +480,9 @@
     spectroTaken = False
     photoTaken = False
     specificationsf = dict()
+    spectroTaken = False
+    photoTaken = False
+    specificationsf = dict()
 
     if "Euclid" in surveyName:
         surveyNameSpectro = settings.get("survey_name_spectro")
@@ -502,109 +490,64 @@
             specificationsf1 = create_sp_dict(settings["specs_dir"], surveyNameSpectro)
             specificationsf.update(specificationsf1)
             spectroTaken = True
-<<<<<<< HEAD
             upt.time_print(
                 feedback_level=feed_lvl, min_level=1, text=f"-> Survey loaded:  {surveyNameSpectro}"
             )
-=======
-            upt.time_print(feedback_level=feed_lvl, min_level=1, 
-                        text=f"-> Survey loaded:  {surveyNameSpectro}")
->>>>>>> de24eb35
         surveyNamePhoto = settings.get("survey_name_photo")
         if surveyNamePhoto:
             specificationsf2 = create_ph_dict(settings["specs_dir"], surveyNamePhoto)
             specificationsf.update(specificationsf2)
             photoTaken = True
-<<<<<<< HEAD
             upt.time_print(
                 feedback_level=feed_lvl, min_level=1, text=f"-> Survey loaded:  {surveyNamePhoto}"
             )
-=======
-            upt.time_print(feedback_level=feed_lvl, min_level=1, text=f"-> Survey loaded:  {surveyNamePhoto}")
->>>>>>> de24eb35
     if "SKA" in surveyName:
         surveyNameRadioIM = settings.get("survey_name_radio_IM")
         specificationsf3 = create_sp_dict(settings["specs_dir"], surveyNameRadioIM, type="IM")
         specificationsf.update(specificationsf3)
-<<<<<<< HEAD
         upt.time_print(
             feedback_level=feed_lvl, min_level=1, text=f"-> Survey loaded:  {surveyNameRadioIM}"
         )
         if not spectroTaken:
-=======
-        upt.time_print(feedback_level=feed_lvl, min_level=1, 
-                        text=f"-> Survey loaded:  {surveyNameRadioIM}")
-        if spectroTaken==False:    
->>>>>>> de24eb35
             surveyNameSpectro = settings.get("survey_name_spectro")
             specificationsf4 = create_sp_dict(settings["specs_dir"], surveyNameSpectro)
             specificationsf.update(specificationsf4)
             spectroTaken = True
-<<<<<<< HEAD
             upt.time_print(
                 feedback_level=feed_lvl, min_level=1, text=f"-> Survey loaded:  {surveyNameSpectro}"
             )
         if not photoTaken:
-=======
-            upt.time_print(feedback_level=feed_lvl, min_level=1, 
-                           text=f"-> Survey loaded:  {surveyNameSpectro}")
-        if photoTaken==False:
->>>>>>> de24eb35
             surveyNamePhoto = settings.get("survey_name_photo")
             specificationsf5 = create_ph_dict(settings["specs_dir"], surveyNamePhoto)
             specificationsf.update(specificationsf5)
             photoTaken = True
-<<<<<<< HEAD
             upt.time_print(
                 feedback_level=feed_lvl, min_level=1, text=f"-> Survey loaded:  {surveyNamePhoto}"
             )
     if "Rubin" in surveyName:
         if not photoTaken:
-=======
-            upt.time_print(feedback_level=feed_lvl, min_level=1, 
-                           text=f"-> Survey loaded:  {surveyNamePhoto}")
-    if "Rubin" in surveyName:
-        if photoTaken==False:
->>>>>>> de24eb35
             surveyNamePhoto = settings.get("survey_name_photo")
             specificationsf6 = create_ph_dict(settings["specs_dir"], surveyNamePhoto)
             specificationsf.update(specificationsf6)
             photoTaken = True
-<<<<<<< HEAD
             upt.time_print(
                 feedback_level=feed_lvl, min_level=1, text=f"-> Survey loaded:  {surveyNamePhoto}"
             )
     if "DESI" in surveyName:
         if not spectroTaken:
-=======
-            upt.time_print(feedback_level=feed_lvl, min_level=1, 
-                           text=f"-> Survey loaded:  {surveyNamePhoto}")
-    if "DESI" in surveyName:
-        if spectroTaken==False:
->>>>>>> de24eb35
             surveyNameSpectro = settings.get("survey_name_spectro")
             specificationsf7 = create_sp_dict(settings["specs_dir"], surveyNameSpectro)
             specificationsf.update(specificationsf7)
             spectroTaken = True
-<<<<<<< HEAD
             upt.time_print(
                 feedback_level=feed_lvl, min_level=1, text=f"-> Survey loaded:  {surveyNameSpectro}"
             )
-=======
-            upt.time_print(feedback_level=feed_lvl, min_level=1, 
-                           text=f"-> Survey loaded:  {surveyNameSpectro}")
->>>>>>> de24eb35
     if "Planck" in surveyName:
         yaml_file = open(os.path.join(settings["specs_dir"], "Planck.yaml"))
         parsed_yaml_file = yaml.load(yaml_file, Loader=yaml.FullLoader)
         specificationsfPlanck = parsed_yaml_file["specifications"]
         specificationsf.update(specificationsfPlanck)
-<<<<<<< HEAD
         upt.time_print(feedback_level=feed_lvl, min_level=1, text="-> Survey loaded:  Planck")
-=======
-        upt.time_print(feedback_level=feed_lvl, min_level=1, 
-                       text=f"-> Survey loaded:  Planck")
->>>>>>> de24eb35
     if surveyName not in available_survey_names:
         print("Survey name passed: ", surveyName)
         print(
@@ -617,6 +560,12 @@
     # no more deepupdate because it causes problems with duplicated keys in bias parameters when using different bias samples
     specs.update(specificationsf)
     upt.debug_print("Updated specifications: ", specs)
+    upt.debug_print("Files specifications: ", specificationsf)
+    upt.debug_print("Default specifications: ", specs)
+    # ums.deepupdate(specs, specificationsf)  # deep update keys if present in files
+    # no more deepupdate because it causes problems with duplicated keys in bias parameters when using different bias samples
+    specs.update(specificationsf)
+    upt.debug_print("Updated specifications: ", specs)
     specs["fsky_GCph"] = specificationsf.get(
         "fsky_GCph", upm.sqdegtofsky(specificationsf.get("area_survey_GCph", 0.0))
     )
@@ -629,11 +578,7 @@
     specs["fsky_IM"] = specificationsf.get(
         "fsky_IM", upm.sqdegtofsky(specificationsf.get("area_survey_IM", 0.0))
     )
-<<<<<<< HEAD
     # ums.deepupdate(specs, specifications)  # deep update keys if passed by users
-=======
-    #ums.deepupdate(specs, specifications)  # deep update keys if passed by users
->>>>>>> de24eb35
     specs.update(specifications)
     specs["survey_name"] = surveyName
     specs["specs_dir"] = settings["specs_dir"]  # Path for additional files like luminosity
@@ -820,9 +765,14 @@
             bias_prmod = deepcopy(bias_prtz[bias_model])
             for key in bias_prmod.keys():
                 IMbiasparams[key] = bias_prmod[key]
+            bias_model = specs["IM_bias_model"]
+            bias_sample = specs["IM_bias_sample"]
+            bias_prtz = specs["IM_bias_parametrization"]
+            bias_prmod = deepcopy(bias_prtz[bias_model])
+            for key in bias_prmod.keys():
+                IMbiasparams[key] = bias_prmod[key]
 
     # Set the default free parameters for the spectro nuisance parameters
-<<<<<<< HEAD
     default_eps_gc_nuis = settings["eps_gal_nuispars"]
     default_eps_gc_nonlin = settings["eps_gal_nonlinpars"]
     if "GCsp" in obs:
@@ -839,22 +789,6 @@
     # Only add the free parameters that are not already in the dictionary
     upt.debug_print("Final dict of free parameters in config.py:")
     upt.debug_print(freeparams)
-=======
-    if "GCsp" in obs or "IM" in obs:
-        default_eps_gc_nuis = settings["eps_gal_nuispars"]
-        default_eps_gc_nonlin = settings["eps_gal_nonlinpars"]
-        for key in PShotparams:
-            freeparams.setdefault(key, default_eps_gc_nuis)
-        for key in Spectrononlinearparams:
-                freeparams.setdefault(key, default_eps_gc_nonlin)
-        # Only add the free parameters that are not already in the dictionary
-        if "GCsp" in obs:
-            for key in Spectrobiasparams:
-                freeparams.setdefault(key, default_eps_gc_nuis)
-        if "IM" in obs:
-            for key in IMbiasparams:
-                freeparams.setdefault(key, default_eps_gc_nuis)
->>>>>>> de24eb35
 
     global latex_names
     latex_names_def = {
