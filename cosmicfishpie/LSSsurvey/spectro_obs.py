# -*- coding: utf-8 -*-
"""CLS

This module contains cls calculations (only LSS atm).

"""
import warnings
from copy import deepcopy
from time import time

import numpy as np
import scipy.integrate as integrate

import cosmicfishpie.configs.config as cfg
import cosmicfishpie.cosmology.cosmology as cosmology
import cosmicfishpie.cosmology.nuisance as nuisance
from cosmicfishpie.utilities.utils import printing as upt


class ComputeGalSpectro:
    # Class attributes shared among all class instances

    def __init__(
        self,
        cosmopars,
        fiducial_cosmopars=None,
        spectrobiaspars=None,
        IMbiaspars=None,
        spectrononlinearpars=None,
        PShotpars=None,
        fiducial_cosmo=None,
        bias_samples=None,
        use_bias_funcs=False,
        configuration=None,
    ):
        """Class to compute the observed power spectrum for spectroscopic galaxy clustering and intensity mapping experiments.

        Parameters
        ----------
        cosmopars            : dict
                              A dictionary containing the cosmological parameters of the sample cosmology
        fiducial_cosmopars   : dict, optional
                              A dictionary containing the cosmological parameters of the fiducial/reference cosmology
        spectrobiaspars      : dict, optional
                              A dictionary containing the specifications for the galaxy biases
        IMbiaspars          : dict, optional
                              A dictionary containing the specifications for the intensity mapping biases
        spectrononlinearpars : dict, optional
                              A dictionary containing the values of the non linear modeling parameters entering FOG and the dewiggling weight per bin
        PShotpars           : dict, optional
                              A dictionary containing the values of the additional shot noise per bin
        fiducial_cosmo      : cosmicfishpie.cosmology.cosmology.cosmo_functions, optional
                              An instance of `cosmo_functions` of the fiducial cosmology
        bias_samples        : list, optional
<<<<<<< HEAD
                              A list of two strings specifying if galaxy clustering, intensity mapping or cross correlation power spectrum should be computed.
                              Use "g" for galaxy and "I" for intensity mapping. Default: ["g", "g"]
        use_bias_funcs     : bool, optional
                              If True will compute the bias function by constructing it from the specification file.
=======
                              A list of two strings specifying if galaxy clustering, intensity mapping or cross correlation power spectrum should be computed. 
                              Use "g" for galaxy and "I" for intensity mapping. Default: ["g", "g"]
        use_bias_funcs     : bool, optional
                              If True will compute the bias function by constructing it from the specification file. 
>>>>>>> de24eb35
                              If False it will be recomputed from bias parameters. Default: False
        configuration      : object, optional
                              Configuration object containing settings and parameters. If None, uses default config

        Attributes
        ----------
        feed_lvl                      : int
                                       Number indicating the verbosity of the output. Higher numbers mean more output
        observables                   : list
                                       A list of the observables that the observed power spectrum is computed for
        s8terms                       : bool
                                       If True will expand the observed power spectrum with :math:`\\sigma_8` to match the IST:F recipe
        tracer                        : str
                                       What Power spectrum should be used when calculating the power spectrum. Either "matter" or "clustering"
        cosmo                         : cosmicfishpie.cosmology.cosmology.cosmo_functions
                                       An instance of `cosmo_functions` of the sample cosmology
        nuisance                      : cosmicfishpie.cosmology.Nuisance.Nuisance
                                       An instance of `nuisance` that contains the relevant modeling of nuisance parameters
        extraPshot                    : dict
                                       A dictionary containing the values of the additional shot noise per bin
        gcsp_z_bin_mids              : numpy.ndarray
                                       Lists the redshift bin centers for galaxy clustering
        IM_z_bin_mids                : numpy.ndarray
                                       Lists the redshift bin centers for intensity mapping
        k_grid                        : numpy.ndarray
                                       Lists all wavenumbers used in the internal calculations
        dk_grid                       : numpy.ndarray
                                       Lists the numerical distance between all wavenumbers used in the internal calculations
        linear_switch                 : bool
                                       If False all nonlinear effects will be included in the computation
        FoG_switch                    : bool
                                       If True and `linear_switch` is True, then the finger of god effect will be modelled
        APbool                        : bool
                                       If True and `linear_switch` is True, then the Alcock-Paczynski effect will be considered
        fix_cosmo_nl_terms            : bool
                                       If True and the nonlinear modeling parameters are not varied, then they will be fixed to the fiducial cosmology values
        dz_err                        : float
                                       Value of the spectroscopic redshift error
        Dd                            : float
                                       Dish diameter for intensity mapping in meters
        lambda_21                     : float
                                       21cm wavelength in meters
        fsky_IM                       : float
                                       Sky fraction for intensity mapping
        t_tot                         : float
                                       Total observation time in seconds
        N_d                           : int
                                       Number of dishes for intensity mapping

        Notes
        -----
        This class can compute:
        - Galaxy clustering power spectrum
<<<<<<< HEAD
        - HI intensity mapping power spectrum
        - Cross-correlation between galaxy clustering and intensity mapping

=======
        - HI intensity mapping power spectrum 
        - Cross-correlation between galaxy clustering and intensity mapping
        
>>>>>>> de24eb35
        The type of power spectrum is determined by the `bias_samples` parameter:
        - ["g", "g"]: Galaxy auto-correlation
        - ["I", "I"]: Intensity mapping auto-correlation
        - ["g", "I"] or ["I", "g"]: Cross-correlation
        """
        tini = time()
        if configuration is None:
            self.config = cfg
        else:
            self.config = configuration

        upt.debug_print("Initializing ComputeGalSpectro with the following configuration:")
        upt.debug_print(self.config.__dict__)

        self.feed_lvl = self.config.settings["feedback"]
        upt.time_print(
            feedback_level=self.feed_lvl,
            min_level=2,
            text="Entered ComputeGalSpectro",
            instance=self,
        )

        self.observables = deepcopy(self.config.obs)
        self.specs = deepcopy(self.config.specs)

        self.s8terms = deepcopy(self.config.settings["bfs8terms"])
        self.tracer = deepcopy(self.config.settings["GCsp_Tracer"])

        self.set_fiducial_cosmology(
            fiducial_cosmopars=fiducial_cosmopars, fiducial_cosmo=fiducial_cosmo
        )
        self.cosmopars = cosmopars
        if self.cosmopars == self.fiducial_cosmopars:
            self.cosmo = self.fiducialcosmo
        else:
            self.cosmo = cosmology.cosmo_functions(cosmopars, self.config.input_type)

        # Load the Nuisance Parameters
        self.fiducial_spectrobiaspars = deepcopy(self.config.Spectrobiasparams)
        if spectrobiaspars is None:
            self.spectrobiaspars = self.fiducial_spectrobiaspars
        else:
            self.spectrobiaspars = spectrobiaspars
        # Load the Non Linear Nuisance Parameters
        self.fiducial_spectrononlinearpars = deepcopy(self.config.Spectrononlinearparams)
        if spectrononlinearpars is None:
            spectrononlinearpars = self.fiducial_spectrononlinearpars
        self.spectrononlinearpars = spectrononlinearpars

        self.fiducial_IMbiaspars = deepcopy(self.config.IMbiasparams)
        if IMbiaspars is None:
            self.IMbiaspars = self.fiducial_IMbiaspars
        else:
            self.IMbiaspars = IMbiaspars
<<<<<<< HEAD

=======
        
>>>>>>> de24eb35
        self.nuisance = nuisance.Nuisance(
            configuration=self.config,
            spectrobiasparams=self.spectrobiaspars,
            spectrononlinearpars=self.spectrononlinearpars,
            IMbiasparams=self.IMbiaspars,
        )
        self.extraPshot = self.nuisance.extra_Pshot_noise()
        self.gcsp_z_bin_mids = self.nuisance.gcsp_zbins_mids()

        self.fiducial_PShotpars = deepcopy(self.config.PShotparams)
        if PShotpars is None:
            PShotpars = self.fiducial_PShotpars
        self.PShotpars = PShotpars

        self.allpars = {
            **self.cosmopars,
            **self.spectrobiaspars,
            **self.IMbiaspars,
            **self.PShotpars,
            **self.spectrononlinearpars,
        }
        self.fiducial_allpars = {
            **self.fiducial_cosmopars,
            **self.fiducial_spectrobiaspars,
            **self.fiducial_IMbiaspars,
            **self.fiducial_PShotpars,
            **self.fiducial_spectrononlinearpars,
        }

        if "IM" in self.observables and "GCsp" in self.observables:
            self.obs_spectrum = ["I", "g"]
        elif "IM" in self.observables:  # compute  in the case of IM only
            self.obs_spectrum = ["I", "I"]
        elif "GCsp" in self.observables:
            self.obs_spectrum = ["g", "g"]
        self.set_internal_kgrid()
        self.activate_terms()
        self.set_spectro_dz_specs()
        self.bias_samples = bias_samples
        self.use_bias_funcs = use_bias_funcs
        self.set_spectro_bias_specs()
        if "IM" in self.observables:
            self.set_IM_specs()
            self.set_IM_bias_specs()
<<<<<<< HEAD

=======
        
>>>>>>> de24eb35
        tend = time()
        upt.time_print(
            feedback_level=self.feed_lvl,
            min_level=2,
            text="GalSpec initialization done in: ",
            time_ini=tini,
            time_fin=tend,
            instance=self,
        )

    def set_internal_kgrid(self):
        """Updates the internal grid of wavenumbers used in the computation"""
        self.specs["kmax"] = self.specs["kmax_GCsp"]
        self.specs["kmin"] = self.specs["kmin_GCsp"]
        kmin_int = 0.001
        kmax_int = 5
        self.k_grid = np.logspace(np.log10(kmin_int), np.log10(kmax_int), 1024)
        self.dk_grid = np.diff(self.k_grid)[0]

    def activate_terms(self):
        """Update which modelling effects should be taken into consideration"""
        self.linear_switch = deepcopy(self.config.settings["GCsp_linear"])
        self.FoG_switch = deepcopy(self.config.settings["FoG_switch"])
        self.APbool = deepcopy(self.config.settings["AP_effect"])
        self.fix_cosmo_nl_terms = deepcopy(self.config.settings["fix_cosmo_nl_terms"])
        self.nonlinear_model = deepcopy(self.specs.get("nonlinear_model", "default"))
        self.nonlinear_parametrization = deepcopy(
            self.specs.get("nonlinear_parametrization", {"default": ""})
        )
        self.vary_sigmap = self.nonlinear_parametrization.get("vary_sigmap", False)
        self.vary_sigmav = self.nonlinear_parametrization.get("vary_sigmav", False)

    def set_spectro_dz_specs(self):
        """Updates the spectroscopic redshift error"""
        self.dz_err = self.specs["spec_sigma_dz"]
        self.dz_type = self.specs["spec_sigma_dz_type"]
        ## constant, z-dependent
        # These bugs are intentionally left in, in order to reproduce old results.
        # The reallity is that they are not to be here.
        self.kh_rescaling_bug = deepcopy(self.config.settings["kh_rescaling_bug"])
        self.kh_rescaling_beforespecerr_bug = deepcopy(
            self.config.settings["kh_rescaling_beforespecerr_bug"]
        )

    def set_spectro_bias_specs(self):
        """Updates the spectroscopic bias choices"""
        self.sp_bias_model = self.specs["sp_bias_model"]
        self.sp_bias_root = self.specs["sp_bias_root"]
        self.sp_bias_sample = self.specs["sp_bias_sample"]

    def set_fiducial_cosmology(self, fiducial_cosmopars=None, fiducial_cosmo=None):
        if fiducial_cosmopars is None:
            self.fiducial_cosmopars = deepcopy(self.config.fiducialparams)
        else:
            self.fiducial_cosmopars = deepcopy(fiducial_cosmopars)
        if self.fiducial_cosmopars == self.config.fiducialparams:
            try:
                try:
                    self.fiducialcosmo = self.config.fiducialcosmo
                    upt.time_print(
                        feedback_level=self.feed_lvl,
                        min_level=3,
                        text="Fiducial cosmology parameters: {}".format(
                            self.fiducialcosmo.cosmopars
                        ),
                        instance=self,
                    )
                except BaseException:
                    upt.debug_print("Fiducial cosmology from config.py raised an error")
                    # raise
                    try:
                        self.fiducialcosmo = fiducial_cosmo
                        upt.time_print(
                            feedback_level=self.feed_lvl,
                            min_level=3,
                            text="Fiducial cosmology parameters: {}".format(
                                self.fiducialcosmo.cosmopars
                            ),
                            instance=self,
                        )
                    except BaseException:
                        upt.debug_print("Fiducial cosmology from input arguments raised an error")
                        raise
            except BaseException:
                print(" >>>>> Fiducial cosmology could not be loaded, recomputing....")
                print(" **** In ComputeGalSpectro: Calculating fiducial cosmology...")
                self.fiducialcosmo = cosmology.cosmo_functions(
                    self.fiducial_cosmopars, self.config.input_type
                )
        else:
            print(
                "Error: In ComputeGalSpectro fiducial_cosmopars not equal to self.config.fiducialparams"
            )
            raise AttributeError

    def qparallel(self, z):
        """Function implementing q parallel of the Alcock-Paczynski effect

        Parameters
        ----------
        z : numpy.ndarray
            list of redshifts for which the q parallel should be computed

        Returns
        -------
        numpy.ndarray
            redshift dependant value of q parallel
        """
        qpar = self.fiducialcosmo.Hubble(z) / self.cosmo.Hubble(z)
        return qpar

    def qperpendicular(self, z):
        """Function implementing q perpendicular of the Alcock-Paczynski effect

        Parameters
        ----------
        z : numpy.ndarray
            list of redshifts for which the q perpendicular should be computed

        Returns
        -------
        numpy.ndarray
            redshift dependant value of q perpendicular
        """
        qper = self.cosmo.angdist(z) / self.fiducialcosmo.angdist(z)
        return qper

    def kpar(self, z, k, mu):
        """Computes the parallel projection of a wavevector. Takes into acount AP-effect

        Parameters
        ----------
        z  : float, numpy.ndarray
             The redshift of interest.
        k  : float, numpy.ndarray
             wavenumbers at which to compute the power spectrum. Must be in units of Mpc^-1/h.
        mu : float, numpy.ndarray
             cosine of the angel between the line of sight and the wavevector

        Returns
        -------
            Observed parallel projection of wavevector onto the line of sight with AP-effect corrected for
        """

        k_par = k * mu * (1 / self.qparallel(z))
        return k_par

    def kper(self, z, k, mu):
        """Computes the perpendicular projection of a wavevector. Takes into acount AP-effect

        Parameters
        ----------
        z  : float, numpy.ndarray
             The redshift of interest.
        k  : float, numpy.ndarray
             wavenumbers at which to compute the power spectrum. Must be in units of Mpc^-1/h.
        mu : float, numpy.ndarray
             cosine of the angel between the line of sight and the wavevector

        Returns
        -------
            Observed perpendicular projection of wavevector onto the line of sight with AP-effect corrected for
        """

        k_per = k * np.sqrt(1 - mu**2) * (1 / self.qperpendicular(z))
        return k_per

    def k_units_change(self, k):
        """
        Function that rescales the k-array, when asked for.
        The code is defined everywhere in 0/Mpc so a rescaling would be wrong.

        Parameters
        ----------
        k : float, numpy.ndarray
            wavenumbers in units of h sample/Mpc to be rescaled

        Returns
        -------
        float, numpy.ndarray
            wavenumbers in un units of h ref/Mpc
        """
        if self.kh_rescaling_bug:
            warnings.warn(
                "You requested to do an additional unphysical rescaling of the wavenumbers (h-bug).",
                category=RuntimeWarning,
                stacklevel=2,
            )
            h_change = self.cosmo.cosmopars["h"] / self.fiducialcosmo.cosmopars["h"]
            kh = k * h_change
        else:
            kh = k
        return kh

    def kmu_alc_pac(self, z, k, mu):
        """Function rescaling k and mu with the Alcock-Paczynski effect

        Parameters
        ----------
        z     : numpy.ndarray, float
                redshift
        k     : numpy.ndarray, float
                wavevector
        mu    : numpy.ndarray, float
                cosine of angle between line of sight and the wavevector

        Returns
        -------
        numpy.ndarray, float

        Note
        -----
        Implements the following equation:

        .. math::
            k^{obs} = k\\, \\sqrt{\\left(q_\\| \\mu \\right)^2 + \\left(1-\\mu^2\\right)q_\\perp^2}

            \\mu^{obs} = \\mu\\,q_\\|\\, \\sqrt{\\left(q_\\| \\mu \\right)^2 + \\left(1-\\mu^2\\right)q_\\perp^2}^{-1}

        """

        if not self.APbool:
            return k, mu
        elif self.APbool:
            sum = self.kpar(z, k, mu) ** 2 + self.kper(z, k, mu) ** 2
            kap = np.sqrt(sum)
            muap = self.kpar(z, k, mu) / kap
            return kap, muap

    def spec_err_z(self, z, k, mu):
        """Function to compute the scale dependant suppression of the observed power spectrum due to the spectroscopic redshift error

        Parameters
        ----------
        z  : float, numpy.ndarray
             The redshifts of interest.
        k  : float, numpy.ndarray
             wavenumbers at which to compute the power spectrum suppression.
        mu : float, numpy.ndarray
             cosine of the angel between the line of sight and the wavevector.

        Returns
        -------
        float, numpy.ndarray
            Suppression of the observed power spectrum due to the error on spectroscopic redshift determination.

        Note
        -----
        Implements the following equation:

        .. math::
            \\mathrm{Err} = \\exp\\left[-\\sigma^2_\\|\\, k^2\\, \\mu^2 -\\sigma_\\perp^2 \\,k^2\\,\\left(1- \\mu^2\\right)\\right].

        """
        if self.dz_type == "constant":
            spec_dz_err = self.dz_err
        elif self.dz_type == "z-dependent":
            spec_dz_err = self.dz_err * (1 + z)
        err = spec_dz_err * (1 / self.cosmo.Hubble(z)) * self.kpar(z, k, mu)
        return np.exp(-(1 / 2) * err**2)

    def BAO_term(self, z):
        """Calculates the BAO term. This is the rescaling of the Fourier volume by the  AP-effect

        Parameters
        ----------
        z     : float, numpy.ndarray
                The redshifts of interest

        Returns
        -------
        float, numpy.ndarray
            Value of BAO term at redshifts z

        Note
        -----
        Implements the following equation:

        .. math::

            \\mathrm{BAO} = q_\\perp^2\\,q_\\|

        """
        if not self.APbool:
            bao = 1
        else:
            bao = 1 / (self.qperpendicular(z) ** 2 * self.qparallel(z))

        return bao

    def bterm_fid(self, z, k=None, bias_sample="g"):
        """
        Calculates the fiducial bias term at a given redshift z,
        and an optional wavenumber k.
        of either galaxies or intensity mapping.

        Parameters:
        -----------
            z           : float, numpy.ndarray
                      The redshifts value at which to evaluate the bias term.
            k           : float, numpy.ndarray, optional
                      The wavenumber at which to evaluate the bias term.
            bias_sample : str, optional
                      Specifies whether to compute the galaxy ('g') or intensity mapping ('I') bias term. (default='g')

        Returns
        --------
        float
        The value of the bias term at `z` and `k`, if provided.
        """
        if bias_sample == "g":
            if bias_sample != self.sp_bias_sample:
                raise ValueError(
                    f"Bias sample {bias_sample} not found. "
                    f"Please use {self.sp_bias_sample} bias sample."
                )
            if self.use_bias_funcs:
                bfunc_of_z = self.nuisance.gcsp_bias_interp()
                bterm_z = bfunc_of_z(z)
            else:
                bterm_z = self.nuisance.vectorized_gcsp_bias_at_z(z)
        elif bias_sample == "I":
            if bias_sample != self.IM_bias_sample:
                raise ValueError(
                    f"Bias sample {bias_sample} not found. "
                    f"Please use {self.IM_bias_sample} bias sample."
<<<<<<< HEAD
                )
=======
                ) 
>>>>>>> de24eb35
            bterm_z = self.nuisance.IM_bias_at_z(z)
        bterm_k = self.nuisance.gcsp_bias_kscale(k)
        bterm_zk = bterm_z * bterm_k
        return bterm_zk

    def kaiserTerm(self, z, k, mu, b_i=None, just_rsd=False, bias_sample="g"):
        """
        Computes the Kaiser redshift-space distortion term.

        Parameters
        ----------
            z           : float, numpy.ndarray
                          Redshifts of interest
            k           : float, numpy.ndarray
                          Wave numbers at which to calculate the linear RSD
            mu          : float, numpy.ndarray
                          cosine of angles between line of sight and the wavevector.
            b_i         : float, numpy.ndarray, optional
                          galaxy bias at Redshifts z
            just_rsd    : bool, optional
                          If True, returns only the RSD term. Otherwise, computes the full Kaiser term. Defaults to False.
            bias_sample : str, optional
                          Bias term to use from self.bterm_fid(). Possible values: 'g': galaxies, 'I': intensity mapping. Defaults to 'g'.

        Returns
        -------
            The computed Kaiser term for redshift space distortions.

        Note
        -----
        Implements the following equation:

        .. math::

            \\mathrm{RSD} = \\left(b_i+f\\,\\mu^2\\right)

        """
        bterm = b_i  # get bs8 as an external parameter, unless it is none, then get it from cosmo
        if b_i is None:
            try:
                bterm = self.bterm_fid(z, k=k, bias_sample=bias_sample)
            except KeyError as ke:
                print(
                    " The key {} is not in dictionary. Check observables and parameters being used".format(
                        ke
                    )
                )
                raise ke
        if self.s8terms:
            fterm = self.cosmo.fsigma8_of_z(z, k, tracer=self.tracer)
        else:
            fterm = self.cosmo.f_growthrate(z, k, tracer=self.tracer)

        if not just_rsd:
            kaiser = bterm + fterm * mu**2
        elif just_rsd:
            kaiser = 1 + (fterm / bterm) * mu**2

        return kaiser

    def FingersOfGod(self, z, k, mu, mode="Lorentz"):
        """
        Calculates the Fingers of God effect in redshift-space power spectra.

        Parameters
        ----------
        z    : float, numpy.ndarray
               The redshifts values of interest.
        k    : float
               The wavenumber for which the suppression should be computed
        mu   : float, numpy.ndarray
               The cosine of angle between the wavevector and the line-of-sight direction.
        mode : str, optional
               A string parameter indicating the model to use. Defaults to 'Lorentz'.

        Returns
        -------
        float, numpy.ndarray
            The calculated FoG term, which is 1 if either FoG_switch is False or linear_switch is True.
            Otherwise, it depends on the specified mode.

        Note
        -----
        If mode is "Lorentz" this implements following equation

        ..math::

            \\mathrm{FoG} = \\frac{1}{1+\\left[f\\,\\sigma_p\\,\\mu^2\\right]^2}

        """
        if (self.FoG_switch is False) or (self.linear_switch):
            fog = 1
        elif mode == "Lorentz":
            fog = 1 / (1 + (k * mu * self.sigmapNL(z)) ** 2)
        else:
            print("FoG mode not implemented")
            fog = 1
        return fog

    def sigmapNL(self, zz):
        """Function to calculate the variance of the velocity dispersion

        Parameters
        ----------
            zz : float
                 The redshift value at which to calculate the variance.
        Returns
        -------
        float
            Calculates the variance of the pairwise velocity dispersion. Enters into the FOG effect.

        """
        if self.linear_switch:
            sp = 0
        else:
            sp = np.sqrt(self.P_ThetaTheta_Moments(zz, 2))
            if self.vary_sigmap:
                sp *= self.nuisance.vectorized_gcsp_rescale_sigmapv_at_z(zz, sigma_key="sigmap")
        return sp

    def sigmavNL(self, zz, mu):
        """Function to calculate the variance of the displacement field

        Parameters
        ----------
            zz : float
                 The redshift value at which to calculate the variance.

        Returns
        -------
        float
            Calculates the variance of the displacement field. Enters into the dewiggling weight to obtain the mildly nonlinear power spectrum

        """
        if self.linear_switch:
            sv = 0
        else:
            f0 = self.P_ThetaTheta_Moments(zz, 0)
            f1 = self.P_ThetaTheta_Moments(zz, 1)
            f2 = self.P_ThetaTheta_Moments(zz, 2)
            sv = np.sqrt(f0 + 2 * mu**2 * f1 + mu**2 * f2)
            if self.vary_sigmav:
                sv *= self.nuisance.vectorized_gcsp_rescale_sigmapv_at_z(zz, sigma_key="sigmav")
        return sv

    def P_ThetaTheta_Moments(self, zz, moment=0):
        """
        Calculates the angular power spectrum moments of the velocity divergence field, also known as the Theta field.

        Parameters
        ----------
        zz     : float
                 The redshift value at which to calculate the power spectrum.
        moment : int
                 An integer indicating the order of the moment to calculate. Default is 0.

        Returns
        -------
        float
            The power spectrum moment of the velocity divergence field.
        """
        # TODO: can be optimized by returning interpolating function in z and
        # doing it one time only
        if self.fix_cosmo_nl_terms:
            cosmoF = self.fiducialcosmo
        else:
            cosmoF = self.cosmo

        def f_mom(k):
            return cosmoF.f_growthrate(zz, k) ** moment

        ff = f_mom(self.k_grid).flatten()
        pp = cosmoF.matpow(zz, self.k_grid).flatten()
        integrand = pp * ff
        Int = integrate.trapezoid(integrand, x=self.k_grid)
        ptt = (1 / (6 * np.pi**2)) * Int
        return ptt

    def normalized_pdd(self, z, k):
        """This function normalizes the power spectrum to have a variance smoothed over 8 Mpc/h of 1. This is to cancel out possible terms with :math:`\\sigma_8` in the RSD.
        Parameters
        ----------
        z : float, numpy.ndarray
           The redshift at which to compute the normalized power spectrum
        k : float, numpy.ndarray
            Wavenumber at which to compute the normalized power spectrum

        Returns
        -------
        float, numpy.ndarray
            The Normalized power spectrum

        Note
        -----
        This is not really a normalisation if there is no :math:`\\sigma_8` terms inside of the RSD (Kaiserterm). It is then canceled out automatically

        """
        s8_denominator = 1
        if self.s8terms:
            s8_denominator = self.cosmo.sigma8_of_z(z, tracer=self.tracer) ** 2

        p_dd = self.cosmo.matpow(z, k, tracer=self.tracer)  # P_{delta,delta}
        self.p_dd = p_dd / s8_denominator
        return self.p_dd

    def normalized_pnw(self, z, k):
        """
        This function normalizes the power spectrum with the BAO wiggles subtracted from to have a variance smoothed over 8 Mpc/h of roughly 1. This is to cancel out possible terms with :math:`\\sigma_8` in the RSD.
        Parameters
        ----------
        z : float, numpy.ndarray
           The redshift at which to compute the normalized 'no-wiggle' power spectrum
        k : float, numpy.ndarray
            Wavenumber at which to compute the normalized 'no-wiggle' power spectrum

        Returns
        -------
        float, numpy.ndarray
            The Normalized 'no-wiggle' power spectrum

        Note
        -----
        This is not really a normalisation if there is no :math:`\\sigma_8` terms inside of the RSD (Kaiserterm). It is then canceled out automatically
        """
        s8_denominator = 1
        if self.s8terms:
            s8_denominator = self.cosmo.sigma8_of_z(z, tracer=self.tracer) ** 2

        p_nw = self.cosmo.nonwiggle_pow(z, k, tracer=self.tracer)  # P_{delta,delta}
        self.p_nw = p_nw / s8_denominator
        return self.p_nw

    def dewiggled_pdd(self, z, k, mu):
        """
        This function calculates the normalized dewiggled power spectrum.

        Parameters
        ----------
        z  : float, numpy.ndarray
             The redshifts values of interest.
        k  : float
             The wavenumber for which the power spectrum should be computed
        mu : float, numpy.ndarray
             The cosine of angle between the wavevector and the line-of-sight direction.

        Returns
        -------
        float, numpy.ndarray
            The the mildly non-linear (dewiggled) power spectrum.
        Note
        ----
            If the config asks for only linear spectrum this just returns the power spectrum normalized with either 1 or 1/sigma8^2
        """

        if self.linear_switch:
            gmudamping = 0
        else:
            gmudamping = self.sigmavNL(z, mu) ** 2

        self.p_dd = self.normalized_pdd(z, k)
        self.p_dd_NW = self.normalized_pnw(z, k)
        self.p_dd_DW = self.p_dd * np.exp(-gmudamping * k**2) + self.p_dd_NW * (
            1 - np.exp(-gmudamping * k**2)
        )
        return self.p_dd_DW

    def observed_Pgg(self, z, k, mu, b_i=None):
        """
        This function calculates the observed galaxy power spectrum.

        Parameters
        ----------
        z   : float, numpy.ndarray
              The redshifts values of interest.
        k   : float
              The wavenumber for which the power spectrum should be computed
        mu  : float, numpy.ndarray
              The cosine of angle between the wavevector and the line-of-sight direction.
        b_i : float, numpy.ndarray, optional
              Redshift dependant values of the galaxy bias

        Returns
        -------
        float, numpy.ndarray
            The observed galaxy power spectrum

        Note
        -----
        In presence of all modeling terms, this function implements the following equation:

        .. math::

            P^{obs}_{gg} = q_\\perp^2 \\, q_\\| \\, \\mathrm{RSD}^2 \\, \\mathrm{FoG}\\, \\frac{P_{dw}^{obs}}{\\sigma_8^2} \\, \\mathrm{Err} + P_{shot}

        """
        if self.feed_lvl > 1:
            print("")
        if self.feed_lvl > 1:
            print("    Computing Pgg for {}".format(self.observables))
        tstart = time()

        if self.kh_rescaling_beforespecerr_bug:
            # In this case the h-bug is only applied before computing the resolution suppression
            # This changes the scale off suppression as well.
            # Still the additional rescaling is unphysical
            k = self.k_units_change(k)
            error_z = self.spec_err_z(z, k, mu)
        else:
            # In this case the h-bug is only applied after computing the resolution suppression
            # This fixes the scale of suppression but still the additional rescaling is unphysical
            error_z = self.spec_err_z(z, k, mu)
            k = self.k_units_change(k)
        k, mu = self.kmu_alc_pac(z, k, mu)

        baoterm = self.BAO_term(z)
        kaiser = self.kaiserTerm(z, k, mu, b_i, bias_sample="g")

        extra_shotnoise = self.extraPshot
        lorentzFoG = self.FingersOfGod(z, k, mu, mode="Lorentz")
        p_dd_DW = self.dewiggled_pdd(z, k, mu)

        pgg_obs = baoterm * (kaiser**2) * p_dd_DW * lorentzFoG * (error_z**2) + extra_shotnoise

        tend = time()
        upt.time_print(
            feedback_level=self.feed_lvl,
            min_level=2,
            text="observed P_gg computation took: ",
            time_ini=tstart,
            time_fin=tend,
            instance=self,
        )
        return pgg_obs

    def lnpobs_gg(self, z, k, mu, b_i=None):
        """This function calculates the natural logarithm of the observed galaxy power spectrum.

        Parameters
        ----------
        z   : float, numpy.ndarray
              The redshifts values of interest.
        k   : float
              The wavenumber for which the power spectrum should be computed
        mu  : float, numpy.ndarray
              The cosine of angle between the wavevector and the line-of-sight direction.
        b_i : float, numpy.ndarray, optional
              Redshift dependant values of the galaxy bias

        Returns
        -------
        float, numpy.ndarray
            The observed galaxy power spectrums natural logarithm
        """
        pobs = self.observed_Pgg(z, k, mu, b_i=b_i)
        return np.log(pobs)

    def set_IM_bias_specs(self):
        """Updates the IM bias choices"""
        self.IM_bias_model = self.specs["IM_bias_model"]
        self.IM_bias_root = self.specs["IM_bias_root"]
        self.IM_bias_sample = self.specs["IM_bias_sample"]
        self.IM_bias_of_z = self.nuisance.IM_bias_at_z
        self.IM_z_bin_mids = self.nuisance.IM_zbins_mids

    def set_IM_specs(self):
        self.Dd = self.config.specs["D_dish"]  # Dish diameter in m
        self.lambda_21 = 21 / 100  # 21cm in m
        self.fsky_IM = self.config.specs["fsky_IM"]  # sky fraction for IM
        self.t_tot = self.config.specs["time_tot"] * 3600  # * 3600s -> in s
        self.N_d = self.config.specs["N_dish"]
        # self.cosmo.c is in km/s
        # HZ, for MHz: MHz /1e6
        self.f_21 = (self.cosmo.c * 1000) / self.lambda_21

    def Omega_HI(self, z):
        o = 4 * np.power((1 + z), 0.6) * 1e-4
        return o

    def Temperature(self, z, fixed_cosmo=True):
        """obtaining the temperature (T^2(z)) for the Power Spectrum (PHI(z))"""
        if fixed_cosmo:
            cocosmo = self.fiducialcosmo
        else:
            cocosmo = self.cosmo
        h = cocosmo.cosmopars["h"]
        H0 = cocosmo.Hubble(0.0)
        temp = 189 * h * (1 + z) ** 2 * (H0 / cocosmo.Hubble(z)) * self.Omega_HI(z)
        # temperature in mK
        return temp

    def theta_b(self, zz):
        tt = 1.22 * self.lambda_21 * (1 + zz) / self.Dd
        return tt

    def alpha_SD(self):
        return 1 / self.N_d

    def beta_SD(self, z, k, mu):
        tol = 1.0e-12
        k = np.atleast_1d(k)
        mu = np.atleast_1d(mu)
        expo = k**2 * (1 - mu**2) * self.fiducialcosmo.comoving(z) ** 2 * self.theta_b(z) ** 2
        bet = np.exp(-expo / (16.0 * np.log(2.0)))
        bet[np.abs(bet) < tol] = tol
        return bet

    def observed_P_ij(self, z, k, mu, bsi_z=None, bsj_z=None, si="I", sj="g"):
        error_z = self.spec_err_z(z, k, mu)
        beam_damping_term_si = self.beta_SD(z, k, mu) if si == "I" else 1
        beam_damping_term_sj = self.beta_SD(z, k, mu) if sj == "I" else 1
<<<<<<< HEAD
        k = self.k_units_change(
            k
        )  # h-bug set to False by default, leaving here for cross-check of old cases
        k, mu = self.kmu_alc_pac(z, k, mu)
        # if self.bias_samples is not None:
=======
        k = self.k_units_change(k) # h-bug set to False by default, leaving here for cross-check of old cases 
        k, mu = self.kmu_alc_pac(z, k, mu)
        #if self.bias_samples is not None:
>>>>>>> de24eb35
        #    si = self.bias_samples[0]
        #    sj = self.bias_samples[1]
        baoterm = self.BAO_term(z)
        kaiser_bsi = self.kaiserTerm(z, k, mu, bsi_z, bias_sample=si)
        kaiser_bsj = self.kaiserTerm(z, k, mu, bsj_z, bias_sample=sj)
        T_HI = self.Temperature(z)
        extra_shotnoise = 0.0  # Set to identically zero for the moment, otherwise self.extraPshot
        lorentzFoG = self.FingersOfGod(z, k, mu, mode="Lorentz")
        p_dd_DW = self.dewiggled_pdd(z, k, mu)
        extra_shotnoise_si = np.sqrt(extra_shotnoise) if si == "g" else 0
        extra_shotnoise_sj = np.sqrt(extra_shotnoise) if sj == "g" else 0
        error_z_si = error_z if si == "g" else 1
        error_z_sj = error_z if sj == "g" else 1
        temp_HI_si = T_HI if si == "I" else 1
        temp_HI_sj = T_HI if sj == "I" else 1

        factors_si = (
            kaiser_bsi * beam_damping_term_si * error_z_si * temp_HI_si + extra_shotnoise_si
        )
        factors_sj = (
            kaiser_bsj * beam_damping_term_sj * error_z_sj * temp_HI_sj + extra_shotnoise_sj
        )

        p_obs = baoterm * lorentzFoG * p_dd_DW * factors_si * factors_sj

        return p_obs

    def lnpobs_ij(self, z, k, mu, bsi_z=None, bsj_z=None, si="I", sj="g"):
        pobs = self.observed_P_ij(z, k, mu, bsi_z=bsi_z, bsj_z=bsj_z, si=si, sj=sj)
        return np.log(pobs)<|MERGE_RESOLUTION|>--- conflicted
+++ resolved
@@ -39,7 +39,13 @@
         ----------
         cosmopars            : dict
                               A dictionary containing the cosmological parameters of the sample cosmology
+                              A dictionary containing the cosmological parameters of the sample cosmology
         fiducial_cosmopars   : dict, optional
+                              A dictionary containing the cosmological parameters of the fiducial/reference cosmology
+        spectrobiaspars      : dict, optional
+                              A dictionary containing the specifications for the galaxy biases
+        IMbiaspars          : dict, optional
+                              A dictionary containing the specifications for the intensity mapping biases
                               A dictionary containing the cosmological parameters of the fiducial/reference cosmology
         spectrobiaspars      : dict, optional
                               A dictionary containing the specifications for the galaxy biases
@@ -52,17 +58,10 @@
         fiducial_cosmo      : cosmicfishpie.cosmology.cosmology.cosmo_functions, optional
                               An instance of `cosmo_functions` of the fiducial cosmology
         bias_samples        : list, optional
-<<<<<<< HEAD
                               A list of two strings specifying if galaxy clustering, intensity mapping or cross correlation power spectrum should be computed.
                               Use "g" for galaxy and "I" for intensity mapping. Default: ["g", "g"]
         use_bias_funcs     : bool, optional
                               If True will compute the bias function by constructing it from the specification file.
-=======
-                              A list of two strings specifying if galaxy clustering, intensity mapping or cross correlation power spectrum should be computed. 
-                              Use "g" for galaxy and "I" for intensity mapping. Default: ["g", "g"]
-        use_bias_funcs     : bool, optional
-                              If True will compute the bias function by constructing it from the specification file. 
->>>>>>> de24eb35
                               If False it will be recomputed from bias parameters. Default: False
         configuration      : object, optional
                               Configuration object containing settings and parameters. If None, uses default config
@@ -71,15 +70,21 @@
         ----------
         feed_lvl                      : int
                                        Number indicating the verbosity of the output. Higher numbers mean more output
+                                       Number indicating the verbosity of the output. Higher numbers mean more output
         observables                   : list
+                                       A list of the observables that the observed power spectrum is computed for
                                        A list of the observables that the observed power spectrum is computed for
         s8terms                       : bool
                                        If True will expand the observed power spectrum with :math:`\\sigma_8` to match the IST:F recipe
+                                       If True will expand the observed power spectrum with :math:`\\sigma_8` to match the IST:F recipe
         tracer                        : str
+                                       What Power spectrum should be used when calculating the power spectrum. Either "matter" or "clustering"
                                        What Power spectrum should be used when calculating the power spectrum. Either "matter" or "clustering"
         cosmo                         : cosmicfishpie.cosmology.cosmology.cosmo_functions
                                        An instance of `cosmo_functions` of the sample cosmology
+                                       An instance of `cosmo_functions` of the sample cosmology
         nuisance                      : cosmicfishpie.cosmology.Nuisance.Nuisance
+                                       An instance of `nuisance` that contains the relevant modeling of nuisance parameters
                                        An instance of `nuisance` that contains the relevant modeling of nuisance parameters
         extraPshot                    : dict
                                        A dictionary containing the values of the additional shot noise per bin
@@ -87,17 +92,28 @@
                                        Lists the redshift bin centers for galaxy clustering
         IM_z_bin_mids                : numpy.ndarray
                                        Lists the redshift bin centers for intensity mapping
+                                       A dictionary containing the values of the additional shot noise per bin
+        gcsp_z_bin_mids              : numpy.ndarray
+                                       Lists the redshift bin centers for galaxy clustering
+        IM_z_bin_mids                : numpy.ndarray
+                                       Lists the redshift bin centers for intensity mapping
         k_grid                        : numpy.ndarray
+                                       Lists all wavenumbers used in the internal calculations
                                        Lists all wavenumbers used in the internal calculations
         dk_grid                       : numpy.ndarray
                                        Lists the numerical distance between all wavenumbers used in the internal calculations
+                                       Lists the numerical distance between all wavenumbers used in the internal calculations
         linear_switch                 : bool
+                                       If False all nonlinear effects will be included in the computation
                                        If False all nonlinear effects will be included in the computation
         FoG_switch                    : bool
                                        If True and `linear_switch` is True, then the finger of god effect will be modelled
+                                       If True and `linear_switch` is True, then the finger of god effect will be modelled
         APbool                        : bool
                                        If True and `linear_switch` is True, then the Alcock-Paczynski effect will be considered
+                                       If True and `linear_switch` is True, then the Alcock-Paczynski effect will be considered
         fix_cosmo_nl_terms            : bool
+                                       If True and the nonlinear modeling parameters are not varied, then they will be fixed to the fiducial cosmology values
                                        If True and the nonlinear modeling parameters are not varied, then they will be fixed to the fiducial cosmology values
         dz_err                        : float
                                        Value of the spectroscopic redshift error
@@ -116,15 +132,9 @@
         -----
         This class can compute:
         - Galaxy clustering power spectrum
-<<<<<<< HEAD
         - HI intensity mapping power spectrum
         - Cross-correlation between galaxy clustering and intensity mapping
 
-=======
-        - HI intensity mapping power spectrum 
-        - Cross-correlation between galaxy clustering and intensity mapping
-        
->>>>>>> de24eb35
         The type of power spectrum is determined by the `bias_samples` parameter:
         - ["g", "g"]: Galaxy auto-correlation
         - ["I", "I"]: Intensity mapping auto-correlation
@@ -179,11 +189,7 @@
             self.IMbiaspars = self.fiducial_IMbiaspars
         else:
             self.IMbiaspars = IMbiaspars
-<<<<<<< HEAD
-
-=======
-        
->>>>>>> de24eb35
+
         self.nuisance = nuisance.Nuisance(
             configuration=self.config,
             spectrobiasparams=self.spectrobiaspars,
@@ -202,6 +208,7 @@
             **self.cosmopars,
             **self.spectrobiaspars,
             **self.IMbiaspars,
+            **self.IMbiaspars,
             **self.PShotpars,
             **self.spectrononlinearpars,
         }
@@ -209,10 +216,17 @@
             **self.fiducial_cosmopars,
             **self.fiducial_spectrobiaspars,
             **self.fiducial_IMbiaspars,
+            **self.fiducial_IMbiaspars,
             **self.fiducial_PShotpars,
             **self.fiducial_spectrononlinearpars,
         }
 
+        if "IM" in self.observables and "GCsp" in self.observables:
+            self.obs_spectrum = ["I", "g"]
+        elif "IM" in self.observables:  # compute  in the case of IM only
+            self.obs_spectrum = ["I", "I"]
+        elif "GCsp" in self.observables:
+            self.obs_spectrum = ["g", "g"]
         if "IM" in self.observables and "GCsp" in self.observables:
             self.obs_spectrum = ["I", "g"]
         elif "IM" in self.observables:  # compute  in the case of IM only
@@ -228,11 +242,7 @@
         if "IM" in self.observables:
             self.set_IM_specs()
             self.set_IM_bias_specs()
-<<<<<<< HEAD
-
-=======
-        
->>>>>>> de24eb35
+
         tend = time()
         upt.time_print(
             feedback_level=self.feed_lvl,
@@ -524,24 +534,29 @@
         return bao
 
     def bterm_fid(self, z, k=None, bias_sample="g"):
-        """
-        Calculates the fiducial bias term at a given redshift z,
-        and an optional wavenumber k.
-        of either galaxies or intensity mapping.
-
-        Parameters:
-        -----------
-            z           : float, numpy.ndarray
-                      The redshifts value at which to evaluate the bias term.
-            k           : float, numpy.ndarray, optional
-                      The wavenumber at which to evaluate the bias term.
-            bias_sample : str, optional
-                      Specifies whether to compute the galaxy ('g') or intensity mapping ('I') bias term. (default='g')
-
-        Returns
-        --------
-        float
-        The value of the bias term at `z` and `k`, if provided.
+        """Calculate the fiducial bias term for galaxies or intensity mapping.
+
+        Parameters
+        ----------
+        z : float or numpy.ndarray
+            Redshift value(s) at which to evaluate the bias term.
+        k : float or numpy.ndarray, optional
+            Wavenumber(s) at which to evaluate the bias term.
+        bias_sample : str, optional
+            Type of bias to compute. Must be either:
+            - 'g' for galaxy clustering bias (default)
+            - 'I' for intensity mapping bias
+
+        Returns
+        -------
+        float or numpy.ndarray
+            The computed bias term at the specified z and k values.
+
+        Note
+        -----
+        The total bias is computed as the product of a redshift-dependent term and
+        a scale-dependent term: b_total = b(z) * b(k)
+
         """
         if bias_sample == "g":
             if bias_sample != self.sp_bias_sample:
@@ -559,11 +574,7 @@
                 raise ValueError(
                     f"Bias sample {bias_sample} not found. "
                     f"Please use {self.IM_bias_sample} bias sample."
-<<<<<<< HEAD
                 )
-=======
-                ) 
->>>>>>> de24eb35
             bterm_z = self.nuisance.IM_bias_at_z(z)
         bterm_k = self.nuisance.gcsp_bias_kscale(k)
         bterm_zk = bterm_z * bterm_k
@@ -974,17 +985,11 @@
         error_z = self.spec_err_z(z, k, mu)
         beam_damping_term_si = self.beta_SD(z, k, mu) if si == "I" else 1
         beam_damping_term_sj = self.beta_SD(z, k, mu) if sj == "I" else 1
-<<<<<<< HEAD
         k = self.k_units_change(
             k
         )  # h-bug set to False by default, leaving here for cross-check of old cases
         k, mu = self.kmu_alc_pac(z, k, mu)
         # if self.bias_samples is not None:
-=======
-        k = self.k_units_change(k) # h-bug set to False by default, leaving here for cross-check of old cases 
-        k, mu = self.kmu_alc_pac(z, k, mu)
-        #if self.bias_samples is not None:
->>>>>>> de24eb35
         #    si = self.bias_samples[0]
         #    sj = self.bias_samples[1]
         baoterm = self.BAO_term(z)
