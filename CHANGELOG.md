# Changelog

All notable changes to this project will be documented in this file.

The format is based on [Keep a Changelog](https://keepachangelog.com/en/1.0.0/),
and this project adheres to [Semantic Versioning](https://semver.org/spec/v2.0.0.html).

## Unreleased
1.0.1 : Bugfix for external file reading for release notebooks.
        Change `is False` statements with a normal `not` to catch False-equivalents.

1.0.2 : Added documentation for the cosmicfishpie.LSSsurvey submodule

1.0.3 : Added documentation for the cosmicfishpie.fishermatrix submodule

1.0.4 : Merged changes from the old repo to the release repo.
        Mainly changes to the plotting routine
        Added new external file for nonlinear power spectra
        New options for spectroscopic error. Removed infamous h-bug

1.0.5 : Removed a backwards compatibility issue with older version of numpy.
        Switched Integration to use scipy now

1.0.6 : Restructured default parameters for EBS and Survey Specifications

1.0.7 : Added a new installation script to download external data from the github
1.0.8 : Overview documentation and initial tests
1.1.0 : Implemented symbolic as a new boltzmann solver class. Fixes of feedback prints. More docstrings.
1.1.1 : Resolved gcsp bias bug, new test suite. 
1.1.2 : Coverage badge
1.1.3 : New split up demonstration notebooks
1.1.4 : Coverage reports with Codecov
1.2.0 : Big update of configuration, specification yamls and nuisance parameter interface. No backwards compatibility of yamls!
<<<<<<< HEAD
1.2.1 : Updating configs of other surveys: SKAO, DESI, LSST to work in new config file structure
=======
1.2.1 : Galaxy sample split for sources and lenses. Feedback prints more consistent.
>>>>>>> 19d2336c
<|MERGE_RESOLUTION|>--- conflicted
+++ resolved
@@ -31,8 +31,5 @@
 1.1.3 : New split up demonstration notebooks
 1.1.4 : Coverage reports with Codecov
 1.2.0 : Big update of configuration, specification yamls and nuisance parameter interface. No backwards compatibility of yamls!
-<<<<<<< HEAD
 1.2.1 : Updating configs of other surveys: SKAO, DESI, LSST to work in new config file structure
-=======
-1.2.1 : Galaxy sample split for sources and lenses. Feedback prints more consistent.
->>>>>>> 19d2336c
+1.2.2 : Galaxy sample split for sources and lenses. Feedback prints more consistent.