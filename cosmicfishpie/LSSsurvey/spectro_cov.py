--- conflicted
+++ resolved
@@ -18,8 +18,7 @@
 
 class SpectroCov:
     def __init__(
-        self, fiducialpars, fiducial_specobs=None, bias_samples=["g", "g"], 
-        configuration=None
+        self, fiducialpars, fiducial_specobs=None, bias_samples=["g", "g"], configuration=None
     ):
         """
         Initializes an object with specified fiducial parameters and computes
@@ -75,19 +74,11 @@
             self.fsky_spectro = self.area_survey / upm.areasky()
         if fiducial_specobs is None:
             self.pk_obs = spec_obs.ComputeGalSpectro(
-<<<<<<< HEAD
                 fiducialpars,
                 fiducial_cosmopars=fiducialpars,
                 bias_samples=bias_samples,
                 configuration=self.config,
             )
-=======
-                fiducialpars, 
-                fiducial_cosmopars=fiducialpars, 
-                bias_samples=bias_samples, 
-                configuration=self.config
-                                                    )
->>>>>>> de24eb35
             # if no other parameters are provided, the method will use the fiducials from config
         else:
             self.pk_obs = fiducial_specobs
@@ -101,12 +92,18 @@
             self.global_z_bins = self.z_bins
             self.inter_z_bin_mids = self.z_bin_mids
             self.inter_z_bins = self.z_bins
+            self.inter_z_bin_mids = self.z_bin_mids
+            self.inter_z_bins = self.z_bins
         if "IM" in self.pk_obs.observables:
+            self.IM_z_bins = self.pk_obs.nuisance.IM_zbins
+            self.IM_z_bin_mids = self.pk_obs.nuisance.IM_zbins_mids
             self.IM_z_bins = self.pk_obs.nuisance.IM_zbins
             self.IM_z_bin_mids = self.pk_obs.nuisance.IM_zbins_mids
             self.Tsys_interp = self.pk_obs.nuisance.IM_THI_noise()
             self.global_z_bin_mids = self.IM_z_bin_mids
             self.global_z_bins = self.IM_z_bins
+            self.inter_z_bin_mids = self.IM_z_bin_mids
+            self.inter_z_bins = self.IM_z_bins
             self.inter_z_bin_mids = self.IM_z_bin_mids
             self.inter_z_bins = self.IM_z_bins
         # Choose longest zbins array to loop in Fisher matrix
@@ -116,11 +113,7 @@
             ## overlapping z bins
             self.inter_z_bin_mids = np.intersect1d(self.z_bin_mids, self.IM_z_bin_mids)
             self.inter_z_bins = np.intersect1d(self.z_bins, self.IM_z_bins)
-<<<<<<< HEAD
-
-=======
-        self.volume_survey_array = np.array([self.volume_survey(ii) for ii in range(len(self.global_z_bin_mids))])
->>>>>>> de24eb35
+
     def Tsys_func(self, z):
         """Calculates Tsys in mK
 
@@ -284,13 +277,9 @@
         elif temp_dim:
             temp = 1
         pref = (2 * np.pi * self.pk_obs.fsky_IM) / (self.pk_obs.f_21 * self.pk_obs.t_tot)
-<<<<<<< HEAD
         cosmo = (
             (1 + z) ** 2 * self.pk_obs.fiducialcosmo.comoving(z) ** 2
         ) / self.pk_obs.fiducialcosmo.Hubble(z)
-=======
-        cosmo = ((1 + z) ** 2 * self.pk_obs.fiducialcosmo.comoving(z) ** 2) / self.pk_obs.fiducialcosmo.Hubble(z)
->>>>>>> de24eb35
         T_term = (self.Tsys_func(z) / temp) ** 2  # in K
         alpha = self.pk_obs.alpha_SD()
         if beam_term:
@@ -305,6 +294,8 @@
 
         Parameters
         ----------
+        zi : float
+             Redshift
         zi : float
              Redshift
         k  : float, numpy.ndarray
@@ -318,10 +309,14 @@
         """
         pobs = self.pk_obs.observed_P_ij(zi, k, mu, si="I", sj="I")
         pnoisy = self.noisy_P_ij(zi, k, mu, si="I", sj="I")
+        pobs = self.pk_obs.observed_P_ij(zi, k, mu, si="I", sj="I")
+        pnoisy = self.noisy_P_ij(zi, k, mu, si="I", sj="I")
         prefactor = 1 / (8 * (np.pi**2))
         covterm = prefactor * (pobs / pnoisy) ** 2
         if zi < self.inter_z_bin_mids[0] or zi > self.inter_z_bin_mids[-1]:
             covterm = np.zeros_like(covterm)
+        if zi < self.inter_z_bin_mids[0] or zi > self.inter_z_bin_mids[-1]:
+            covterm = np.zeros_like(covterm)
         return covterm
 
     def veff_Ig(self, zi, k, mu):
@@ -329,6 +324,8 @@
 
         Parameters
         ----------
+        zi : float
+             Redshift
         zi : float
              Redshift
         k  : float, numpy.ndarray
@@ -342,6 +339,11 @@
         """
         print("Entering veff_XC term")
         # when calling this function, this is the XC spectrum
+        # the si, sj indices will be overwritten by the self.bias_samples in the observed_P_Ig function
+        pobs_Ig = self.pk_obs.observed_P_ij(zi, k, mu, si="I", sj="g")
+        pnoisy_Ig = self.noisy_P_ij(zi, k, mu, si="I", sj="g")
+        pnoisy_II = self.noisy_P_ij(zi, k, mu, si="I", sj="I")
+        pnoisy_gg = self.noisy_P_ij(zi, k, mu, si="g", sj="g")
         # the si, sj indices will be overwritten by the self.bias_samples in the observed_P_Ig function
         pobs_Ig = self.pk_obs.observed_P_ij(zi, k, mu, si="I", sj="g")
         pnoisy_Ig = self.noisy_P_ij(zi, k, mu, si="I", sj="g")
@@ -352,30 +354,21 @@
         covterm = prefactor * covterm
         if zi < self.inter_z_bin_mids[0] or zi > self.inter_z_bin_mids[-1]:
             covterm = np.zeros_like(covterm)
+        if zi < self.inter_z_bin_mids[0] or zi > self.inter_z_bin_mids[-1]:
+            covterm = np.zeros_like(covterm)
         return covterm
-<<<<<<< HEAD
-
-=======
-    
->>>>>>> de24eb35
+
     def noisy_P_ij(self, z, k, mu, si="I", sj="g"):
         if si == "I" and sj == "I":
             noiseterm = self.P_noise_21(z, k, mu, temp_dim=True)
         elif si == "g" and sj == "g":
-<<<<<<< HEAD
             noiseterm = 1 / self.n_density(z)
-=======
-            noiseterm = 1/self.n_density(z)
->>>>>>> de24eb35
         else:
             noiseterm = 0
         pobs_ij = self.pk_obs.observed_P_ij(z, k, mu, si=si, sj=sj)
         pnoisy_ij = pobs_ij + noiseterm
         return pnoisy_ij
-<<<<<<< HEAD
-
-=======
->>>>>>> de24eb35
+
 
 class SpectroDerivs:
     def __init__(
@@ -470,7 +463,6 @@
         else:
             IMbiaspars = None
         self.pobs = spec_obs.ComputeGalSpectro(
-<<<<<<< HEAD
             cosmopars=cosmopars,
             fiducial_cosmopars=self.fiducial_cosmopars,
             spectrobiaspars=spectrobiaspars,
@@ -481,18 +473,6 @@
             bias_samples=self.bias_samples,
             configuration=self.config,
         )
-=======
-                cosmopars=cosmopars,
-                fiducial_cosmopars=self.fiducial_cosmopars,
-                spectrobiaspars=spectrobiaspars,
-                spectrononlinearpars=spectrononlinearpars,
-                PShotpars=PShotpars,
-                IMbiaspars=IMbiaspars,
-                fiducial_cosmo=self.fiducial_cosmo,
-                bias_samples=self.bias_samples,
-                configuration=self.config,
-            )
->>>>>>> de24eb35
         strdic = str(sorted(cosmopars.items()))
         hh = hash(strdic)
         self.cosmology_variations_dict[hh] = self.pobs.cosmo
@@ -516,7 +496,6 @@
         result_array["z_bins"] = self.z_array
         for ii, zzi in enumerate(self.z_array):
             if self.bias_samples == ["I", "I"]:
-<<<<<<< HEAD
                 result_array[ii] = self.pobs.lnpobs_ij(
                     zzi, self.pk_kmesh, self.pk_mumesh, si="I", sj="I"
                 )
@@ -526,13 +505,6 @@
                 result_array[ii] = self.pobs.lnpobs_ij(
                     zzi, self.pk_kmesh, self.pk_mumesh, si="I", sj="g"
                 )
-=======
-                result_array[ii] = self.pobs.lnpobs_ij(zzi, self.pk_kmesh, self.pk_mumesh, si="I", sj="I")
-            elif self.bias_samples == ["g", "g"]:
-                result_array[ii] = self.pobs.lnpobs_gg(zzi, self.pk_kmesh, self.pk_mumesh)
-            elif self.bias_samples == ["I", "g"] or self.bias_samples == ["g", "I"]:
-                result_array[ii] = self.pobs.lnpobs_ij(zzi, self.pk_kmesh, self.pk_mumesh, si="I", sj="g")
->>>>>>> de24eb35
         return result_array
 
     def exact_derivs(self, par):
@@ -552,6 +524,7 @@
             deriv = dict()
             for ii, zzi in enumerate(self.z_array):
                 pgg_obs = self.pobs.observed_Pgg(zzi, self.pk_kmesh, self.pk_mumesh)
+                z_bin_mids = self.z_array
                 z_bin_mids = self.z_array
                 kron = self.kronecker_bins(par, z_bin_mids, zzi)
                 deriv_i = 1 / pgg_obs
@@ -730,6 +703,7 @@
             deriv = 0
         # get index in bin
         ii = np.where(np.isclose(self.global_z_bin_mids, zi))
+        ii = np.where(np.isclose(self.global_z_bin_mids, zi))
         ii = ii[0][0] + 1
         pi = par.split("_")
         pi = int(pi[-1])
