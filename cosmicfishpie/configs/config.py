# This class defines global variables that will not change through
# the computation of one fisher matrix

import glob
import os
from copy import deepcopy
from time import time

import numpy as np
import yaml

import cosmicfishpie.cosmology.cosmology as cosmology
from cosmicfishpie.utilities.utils import misc as ums
from cosmicfishpie.utilities.utils import physmath as upm
from cosmicfishpie.utilities.utils import printing as upt


def init(
    options=dict(),
    specifications=dict(),
    observables=None,
    freepars=None,
    extfiles=None,
    fiducialpars=None,
    photobiaspars=None,
    photopars=None,
    IApars=None,
    PShotpars=None,
    spectrobiaspars=None,
    spectrononlinearpars=None,
    IMbiaspars=None,
    surveyName="Euclid",
    cosmoModel="w0waCDM",
    latexnames=None,
):
    """This class is to handle the configuration for the fishermatrix computation as well as the fiducial parameters. It then gives access to all global variables

    Parameters
    ----------
    options              : dict, optional
                           A dictionary that contains the global options for the calculation of the fishermatrix. A list of all possible keys are found below
    specifications       : dict, optional
                           A dictionary containing the survey specifications. Defaults to the specifications in the `.yaml` of the survey specifications
    observables          : list, optional
                           A list of strings for the different observables
    freepars             : dict, optional
                           A dictionary containing all cosmological parameters to be varied and their corresponding rel. step sizes
    extfiles             : dict, optional
                           A dictionary containing the path to the external files as well as how all the names of the files in the folder correspond to the cosmological quantities, units etc.
    fiducialpars         : dict, optional
                           A dictionary containing the fiducial cosmological parameters
    photobiaspars             : dict, optional
                           A dictionary containing the specifications for the galaxy biases of the photometric probe
    photopars            : dict, optional
                           A dictionary containing specifications for the window function's galaxy distribution
    IApars               : dict, optional
                           A dictionary containing the specifications for the intrinsic alignment effect in cosmic shear
    PShotpars            : dict, optional
                           A dictionary containing the values of additional shotnoise of the spectroscopic probes
    spectrobiaspars      : dict, optional
                           A dictionary containing the specifications for the galaxy biases of the spectroscopic probe
    spectrononlinearpars : dict, optional
                           A dictionary containing the values of the non linear modeling parameters of the spectroscopic probe
    IMbiaspars           : dict, optional
                           A dictionary containing the specifications for the galaxy biases of the spectroscopic intensity mapping probe
    surveyName           : str, optional
                           String of the name of the survey for which the forecast is done. Defaults to Euclid with optimistic specifications
    cosmoModel           : str, optional
                           A string of the name of the cosmological model used in the calculations. Defaults to flat "w0waCDM" cosmology
    latexnames           : dict, optional
                           A dictionary that contains the Latex names of the cosmological parameters

    Options
    -------
    camb_path                   : str
                                  Path to camb. Defaults to the camb in your current environment
    specs_dir                   : str
                                  Path to the survey specifications. Defaults to the `specs_dir_default`
    specs_dir_default           : str
                                  Path to the default survey specifications. Defaults to the `survey_specifications` folder in the config directory of cosmicfishpie
    survey_name                 : str
                                  String of the names of the survey. Defaults to the name passed in the parameter `surveyName`
    survey_name_photo           : str
                                  Name of the survey specifications file for a photometric probe
    survey_name_spectro         : str
                                  Name of the survey specifications file for a spectrocopic probe
    survey_name_radio_photo     : str
                                  Name of the survey specifications file for a photometric radio probe
    survey_name_radio_spectro   : str
                                  Name of the survey specifications file for a spectrocopic radio probe
    survey_name_radio_IM        : str
                                  Name of the survey specifications file for a line intensity mapping probe
    derivatives                 : str
                                  String of the name of the derivative method. Either `3PT`, `4PT_FWD`, `STEM` or `POLY`. Defaults to `3PT`
    nonlinear                   : bool
                                  If True will do nonlinear corrections in the computation of the different observables. Defaults to True
    nonlinear_photo             : bool
                                  If True will use the nonlinear power spectrum when calculation the angular power spectrum of the photometric probe. Defaults to True
    bfs8terms                   : bool
                                  If True will expand the observed power spectrum with :math:`\\sigma_8` to match the IST:F recipe. Defaults to True
    vary_bias_str               : str
                                  The root of the name of the bias parameters that should be varied in the spectroscopic probe. Defaults to 'lnb'
    AP_effect                   : bool
                                  If True the Alcock-Paczynsk effect will be considered in the spectroscopic probe. Defaults to True
    FoG_switch                  : bool
                                  If True the finger of god effect will be modelled in the observed power spectrum of the spectroscopic probe. Defaults to True
    GCsp_linear                 : bool
                                  If True there will be no nonlinear modelling used in the spectroscopic probe. Defaults to False
    fix_cosmo_nl                : bool
                                  If True and the nonlinear modeling parameters are not varied, then they will be fixed to the values computed in the fiducial cosmology. Else they will be recomputed in each sample cosmology. Defaults to True
    Pshot_nuisance_fiducial     : float
                                  Value of the fiducial additional shotnoise of the spectroscopic probe. Defaults to 0.0
    pivot_z_IA                  : float
                                  Redshift on which the power law dependance in the eNLA model of intrinsic alignment should be normalized to. Defaults to 0.0
    accuracy                    : int
                                  Global rescaling of the amount of points that are used in internal calculations or interpolations for the probes. Defaults to 1
    feedback                    : int
                                  Number indicating the verbosity of the output. Higher numbers generally mean more output. Defaults to 2
    activateMG                  : bool
                                  If True will also consider modified gravity in the calculations of the observables. Defaults to False
    external_activateMG         : bool
                                  If True while reading the external Files will also look for files specific to modified gravity models
    cosmo_model                 : str
                                  A string of the name of the cosmological model used in the calculations. Defaults to what was passed in the parameter `cosmoModel`
    outroot                     : str
                                  The name of the output files are always starting with CosmicFish_Version number_outroot. Defaults to 'default_run'
    code                        : str
                                  String of the method to obtain the cosmological functions such as the power spectrum. Either 'camb', 'class' or 'external'. Defaults to 'camb'
    memorize_cosmo              : bool
                                  If True will save and load cosmologies that have already been computed in the cache. Defaults to False
    results_dir                 : str
                                  Name of the folder in which the results should be saved. If the folder does not exist will create a new one. Defaults to './results'
    boltzmann_yaml_path         : str
                                  Path to the configurations for the Einstein-Boltzmann solvers. Defaults to the `boltzmann_yaml_files` folder in the home directory of cosmicfishpie
    class_config_yaml           : str
                                  Path to the configurations for class. Defaults to 'boltzmann_yaml_path/class/default.yaml'
    camb_config_yaml            : str
                                  Path to the configurations for camb. Defaults to 'boltzmann_yaml_path/camb/default.yaml'
    fishermatrix_file_extension : str
                                  Specifies in what kind of file the result Fisher matrix should be saved. Defaults to '.txt'
    savgol_polyorder            : float
                                  Order of the Savitzky-Golay filter. Defaults to 3 matching the IST:F recipe
    savgol_width                : float
                                  Width of the Savitzky-Golay filter. Defaults to ~1.359
    savgol_internalsamples      : float
                                  How many points on a logarithmic k axis should be taken to apply the Savitzky-Golay filter to. Defaults to 800
    savgol_internalkmin         : float
                                  Lowest wavenumber that should be used when calculating when applying the Savitzky-Golay filter. Defaults to 1e-3. Together with the other defaults this is matching the IST:F recipe
    eps_cosmopars               : float
                                  The default rel. step size of the cosmological parameters if none have been passed. Defaults to 1e-2
    eps_gal_nuispars            : float
                                   The default rel. step size of the bias parameters if none have been passed. Defaults to 1e-4
    GCsp_Tracer                 : str
                                  What power spectrum should be used as the underlying power spectrum the spectroscopic probe's galaxy clustering traces. Either 'matter' for the total matter spectrum or 'clustering' for CDM+baryons. Defaults to 'matter'
    GCph_Tracer                 : str
                                  What power spectrum should be used as the underlying power spectrum the photometric probe's galaxy clustering traces. Either 'matter' for the total matter spectrum or 'clustering' for CDM+baryons. Defaults to 'matter'
    ShareDeltaNeff              : bool
                                  If True, the variation of the cosmological parameter Neff is understood as a rescaling of the decoupling temperature of neutrinos. If False any additional Neff is accounted for as additional massless relics.
    kh_rescaling_bug            : bool
                                  If true, the internal wavenumber in the computation of the spectroscopic probe's power spectrum computation will be rescaled by an adtional factor h/hfid. Default False
    kh_rescaling_beforespecerr_bug : bool
                                     If True, the internal scales in the computation of the spectroscopic probe's resolution error will be rescaled by an adtional factor h/hfid. Default False

    Attributes
    ----------
    settings               : dict, global
                             A dictionary containing all the global options passed as well as the default values of the ones not passed
    external               : dict, global
                             A dictionary containing all paths to the external files, how all the names of the files in the folder correspond to the cosmological quantities, the units etc. Will be None if no external files are given
    input_type             : str, global
                             String of the method to obtain the cosmological functions such as the power spectrum. Either 'camb', 'class' or 'external'
    specs                  : dict, global
                             A dictionary containing the survey specifications
    boltzmann_classpars    : dict, global
                             A dictionary containing the configuration, precision parameters, and fixed cosmological parameters for class
    boltzmann_cambpars     : dict, global
                             A dictionary containing the configuration, precision parameters, and fixed cosmological parameters for camb
    survey_equivalence     : callable, global
                             Part of the Parser, will correspond the passed survey to the name of a specifications file
    obs                    : list, global
                             A list of strings for the different observables
    freeparams             : dict, global
                             A dictionary containing all names and the corresponding rel. step size for all parameters
    fiducialparams         : dict, global
                             A dictionary containing all fiducial values for the cosmological parameters
    fiducialcosmo          : cosmicfishpie.cosmology.cosmology.cosmo_functions, global
                             An instance of `cosmo_functions` of the fiducial cosmology, this contains all the cosmological functions and quantities computed from them
    biasparams             : dict, global
                             a dictionary containing the specifications for the galaxy biases of the photometric probe
    photoparams            : dict, global
                             A dictionary containing specifications for the window function's galaxy distribution of the photometric probe
    IAparams               : dict, global
                             A dictionary containing the specifications for the intrinsic alignment effect in cosmic shear of the photometric probe
    PShotparams            : dict, global
                             A dictionary containing the values of the additional shot noise per bin dictionary containing the values of the additional shot noise per bin for the spectroscopic probe
    Spectrobiasparams      : dict, global
                             A dictionary containing the specifications for the galaxy biases of the spectroscopic probe
    Spectrononlinearparams : dict, global
                             A dictionary containing the values of the non linear modeling parameters entering FOG and the dewiggling weight per bin for the spectroscopic probe
    IMbiasparams           : dict, global
                             A dictionary containing the specifications for the line intensity biases of the spectroscopic probe
    latex_names            : dict, global
                             A dictionary with all cosmological + nuisance parameters and their corresponding name for the LaTeX labels.
    """
    global settings
    settings = options
    # Set defaults if not contained previously in options
    settings.setdefault(
        "specs_dir_default",
        os.path.join(
            os.path.dirname(os.path.realpath(__file__)),
            "default_survey_specifications",
        ),
    )
    settings.setdefault("specs_dir", settings["specs_dir_default"])
    settings.setdefault("survey_name", surveyName)
    settings.setdefault("survey_specs", "ISTF-Optimistic")
    settings.setdefault("survey_name_photo", "Euclid-Photometric-ISTF-Pessimistic")
    settings.setdefault("survey_name_spectro", "Euclid-Spectroscopic-ISTF-Pessimistic")
    settings.setdefault("survey_name_radio_photo", "SKA1-Photometric-Redbook-Optimistic")
    settings.setdefault("survey_name_radio_spectro", "SKA1-Spectroscopic-Redbook-Optimistic")
    settings.setdefault("survey_name_radio_IM", "SKA1-IM-Redbook-Optimistic")
    settings.setdefault("fail_on_specs_not_found", False)
    settings.setdefault("derivatives", "3PT")
    settings.setdefault("nonlinear", True)
    settings.setdefault("nonlinear_photo", True)
    settings.setdefault("bfs8terms", True)
    settings.setdefault("vary_bias_str", "lnb")
    settings.setdefault("AP_effect", True)
    settings.setdefault("FoG_switch", True)
    settings.setdefault("GCsp_linear", False)
    settings.setdefault("fix_cosmo_nl_terms", True)
    settings.setdefault("Pshot_nuisance_fiducial", 0.0)
    settings.setdefault("pivot_z_IA", 0.0)
    settings.setdefault("accuracy", 1)
    settings.setdefault("feedback", 2)
    settings.setdefault("activateMG", False)
    settings.setdefault("external_activateMG", False)
    settings.setdefault("cosmo_model", cosmoModel)
    settings.setdefault("outroot", "default_run")
    settings.setdefault("code", "camb")
    settings.setdefault("memorize_cosmo", False)
    settings.setdefault("results_dir", "./results")
    settings.setdefault(
        "boltzmann_yaml_path",
        os.path.join(os.path.dirname(os.path.realpath(__file__)), "default_boltzmann_yaml_files"),
    )
    settings.setdefault(
        "class_config_yaml", os.path.join(settings["boltzmann_yaml_path"], "class", "default.yaml")
    )
    settings.setdefault(
        "camb_config_yaml", os.path.join(settings["boltzmann_yaml_path"], "camb", "default.yaml")
    )
    settings.setdefault(
        "symbolic_config_yaml",
        os.path.join(settings["boltzmann_yaml_path"], "symbolic", "default.yaml"),
    )
    settings.setdefault("fishermatrix_file_extension", ".txt")
    settings.setdefault("savgol_window", 101)
    settings.setdefault("savgol_polyorder", 3)
    settings.setdefault("savgol_width", 1.358528901113328)
    settings.setdefault("savgol_internalsamples", 800)
    settings.setdefault("savgol_internalkmin", 0.001)
    settings.setdefault("eps_cosmopars", 0.01)
    settings.setdefault("eps_gal_nuispars", 0.0001)
    settings.setdefault("eps_gal_nonlinpars", 0.01)
    settings.setdefault("GCsp_Tracer", "matter")
    settings.setdefault("GCph_Tracer", "matter")
    settings.setdefault("ell_sampling", "accuracy")
    settings.setdefault("ShareDeltaNeff", False)
    settings.setdefault("kh_rescaling_bug", False)
    settings.setdefault("kh_rescaling_beforespecerr_bug", False)
<<<<<<< HEAD
    feed_lvl = settings["feedback"]
=======

    feed_lvl = settings["feedback"]

>>>>>>> 16bee24a
    global external
    global input_type
    if extfiles is not None and settings["code"] == "external":
        input_type = settings["code"]
        extfiles_default = {
            "file_names": {
                "H_z": "background_Hz",
                "D_zk": "D_Growth-zk",
                "f_zk": "f_GrowthRate-zk",
                "fcb_zk": "fcb_GrowthRate-zk",
                "Pl_zk": "Plin-zk",
                "Plcb_zk": "Plincb-zk",
                "Pnl_zk": "Pnonlin-zk",
                "Pnlcb_zk": "Pnonlincb-zk",
                "s8_z": "sigma8-z",
                "s8cb_z": "sigma8cb-z",
                "SigmaWL": None,  # Default name: 'sigmaWL-zk'
                "z_arr": "z_values_list",
                "k_arr": "k_values_list",
                "k_arr_special": None,
            },
            "E-00": True,
            "fiducial_folder": "fiducial_eps_0",
            "folder_paramnames": [],
        }
        external = extfiles_default.copy()
        ums.deepupdate(external, extfiles)

        if os.path.isdir(external["directory"]):
            ff = external["fiducial_folder"]
            dii = external["directory"]
            upt.time_print(
                feedback_level=feed_lvl,
                min_level=0,
                text=f"-> Using input files for cosmology observables: {dii}",
            )
            fidudir = glob.glob(os.path.join(external["directory"], ff + "*"))
            lendir = len(fidudir)
            if lendir < 1:
                raise ValueError("External directory does not contain fiducial folder ")
            for dd in external["folder_paramnames"]:
                subdirs = glob.glob(os.path.join(external["directory"], dd + "*"))
                lensub = len(subdirs)
                if lensub < 1:
                    raise ValueError(
                        "External directory does not contain appropriate subfolders for:  {:s} ".format(
                            dd
                        )
                    )
                else:
                    upt.time_print(
                        feedback_level=feed_lvl,
                        min_level=1,
                        text=f"-> {lensub} folders for parameter {dd}",
                    )
                    # print("External directory: ", external["directory"])
                    # print("{:d} subfolders for parameter {:s}".format(lensub, dd))
        else:
            raise ValueError("External directory does not exist")

    elif settings["code"] == "class":
        input_type = settings["code"]
        global boltzmann_classpars
        boltzmann_yaml_file = open(settings["class_config_yaml"])
        parsed_boltzmann = yaml.load(boltzmann_yaml_file, Loader=yaml.FullLoader)
        boltzmann_classpars = parsed_boltzmann
        external = None
    elif settings["code"] == "camb":
        if "camb_path" not in settings:
            import camb

            cambpath = os.path.dirname(camb.__file__)
            settings["camb_path"] = cambpath
        input_type = settings["code"]
        global boltzmann_cambpars
        boltzmann_yaml_file = open(settings["camb_config_yaml"])
        parsed_boltzmann = yaml.load(boltzmann_yaml_file, Loader=yaml.FullLoader)
        boltzmann_cambpars = parsed_boltzmann
        external = None
    elif settings["code"] == "symbolic":
        input_type = settings["code"]
        global boltzmann_symbolicpars
        boltzmann_yaml_file = open(settings["symbolic_config_yaml"])
        parsed_boltzmann = yaml.load(boltzmann_yaml_file, Loader=yaml.FullLoader)
        boltzmann_symbolicpars = parsed_boltzmann
        external = None
    else:
        print("No external input files used in this calculation.")
        print("No Einstein-Boltzmann-Solver (EBS) specified.")
<<<<<<< HEAD
        print("No symbolic_pofk specified.")
        # settings['code'] = 'camb'
=======
        print("Defaulting to EBS camb")
        settings["code"] = "camb"
        input_type = settings["code"]
>>>>>>> 16bee24a
        external = None
        raise ValueError("No cosmology calculator specified")

    def ngal_per_bin(ngal_sqarmin, zbins):
        # compute num galaxies per bin for whole sky area
        nbins = len(zbins[:-1])
        ones = np.ones_like(zbins[:-1])
        ngal_sqdeg = ngal_sqarmin * 3600
        ngal_bin = (ngal_sqdeg / nbins) * upm.sr
        numgal = ngal_bin * ones
        return numgal

    ##############################
    # Load Survey Specifications #
    ##############################

    # Add additional surveys here
    available_survey_names = ["Euclid", "SKA1", "DESI", "Planck", "Rubin"]

    def create_ph_dict(foldername, filename):
        photo_dict = dict()

        try:
            ph_file_path = os.path.join(foldername, filename + ".yaml")
            if not os.path.isfile(ph_file_path):
                raise FileNotFoundError(f"specifications file : {ph_file_path} not found!")
        except FileNotFoundError as e:
            print(f"WARNING: {e}")
            if settings["fail_on_specs_not_found"]:
                raise FileNotFoundError(
                    f"specifications file : {ph_file_path} not found! Exiting..."
                )
            else:
                ph_file_path = os.path.join(
                    settings["specs_dir_default"], specs_default_photo + ".yaml"
                )
                print(f"Using default specifications for photo: {ph_file_path}")

        ph_yaml_fs = open(ph_file_path, "r")
        ph_yaml_content = yaml.load(ph_yaml_fs, Loader=yaml.FullLoader)
        ph_yaml_fs.close()

        photo_dict = ph_yaml_content["specifications"]
        z_bins_ph = photo_dict["z_bins_ph"]
        photo_dict["z_bins_ph"] = np.array(z_bins_ph)
        photo_dict["ngalbin"] = ngal_per_bin(photo_dict["ngal_sqarmin"], photo_dict["z_bins_ph"])
        photo_dict["z0"] = photo_dict["zm"] / np.sqrt(2)
        photo_dict["z0_p"] = photo_dict["z0"]
        photo_dict["binrange"] = range(1, len(photo_dict["z_bins_ph"]))

        return photo_dict

    def create_sp_dict(foldername, filename):
        spec_dict = dict()
        try:
            sp_file_path = os.path.join(foldername, filename + ".yaml")
            if not os.path.isfile(sp_file_path):
                raise FileNotFoundError(f"specifications file : {sp_file_path} not found!")
        except FileNotFoundError as e:
            print(f"WARNING: {e}")
            if settings["fail_on_specs_not_found"]:
                raise FileNotFoundError(
                    f"specifications file : {sp_file_path} not found! Exiting..."
                )
            else:
                sp_file_path = os.path.join(
                    settings["specs_dir_default"], specs_default_spectro + ".yaml"
                )
                print(f"Using default specifications for spectroscopic: {sp_file_path}")

        sp_yaml_fs = open(sp_file_path, "r")
        sp_yaml_content = yaml.load(sp_yaml_fs, Loader=yaml.FullLoader)
        sp_yaml_fs.close()
        spec_dict = sp_yaml_content["specifications"]
        return spec_dict

    # Load the default Euclid cases
    specs_defaults = {}
    specs_default_spectro = "Euclid-Spectroscopic-ISTF-Pessimistic"
    specs_default_photo = "Euclid-Photometric-ISTF-Pessimistic"
    specs_defaults.update(create_ph_dict(settings["specs_dir_default"], specs_default_photo))
    specs_defaults.update(create_sp_dict(settings["specs_dir_default"], specs_default_spectro))

    global specs
    specs = specs_defaults.copy()  # Start with default dict

    if "Euclid" in surveyName:
        specificationsf = dict()
        surveyNameSpectro = settings.get("survey_name_spectro")
        if surveyNameSpectro:
            specificationsf1 = create_sp_dict(settings["specs_dir"], surveyNameSpectro)
            specificationsf.update(specificationsf1)
        surveyNamePhoto = settings.get("survey_name_photo")
        if surveyNamePhoto:
            specificationsf2 = create_ph_dict(settings["specs_dir"], surveyNamePhoto)
            specificationsf.update(specificationsf2)
<<<<<<< HEAD
    if "SKA1" in surveyName:
        surveyNameRadio = settings.get("survey_name_radio")
        ## TODO: Fix this and check this for radio, sp, ph and IM
        yaml_file = open(os.path.join(settings["specs_dir"], surveyNameRadio + ".yaml"))
=======
        # MMmod: duplicating specs for WL and GCph
        z_bins_WL = specificationsf["z_bins_WL"]
        z_bins_GCph = specificationsf["z_bins_GCph"]
        specificationsf["z_bins_WL"] = np.array(z_bins_WL)
        specificationsf["z_bins_GCph"] = np.array(z_bins_GCph)
        specificationsf["ngalbin_WL"] = ngal_per_bin(
            specificationsf["ngal_sqarmin_WL"], specificationsf["z_bins_WL"]
        )
        specificationsf["ngalbin_GCph"] = ngal_per_bin(
            specificationsf["ngal_sqarmin_GCph"], specificationsf["z_bins_GCph"]
        )
        specificationsf["binrange_WL"] = range(1, len(specificationsf["z_bins_WL"]))
        specificationsf["binrange_GCph"] = range(1, len(specificationsf["z_bins_GCph"]))
        specificationsf["z0"] = specificationsf["zm"] / np.sqrt(2)
        specificationsf["z0_p"] = specificationsf["z0"]
        specificationsf["survey_name"] = surveyName
    elif "SKA1" in surveyName:
        yaml_file = open(os.path.join(settings["specs_dir"], "SKA1-Redbook-Optimistic.yaml"))
>>>>>>> 16bee24a
        parsed_yaml_file = yaml.load(yaml_file, Loader=yaml.FullLoader)
        specificationsf = parsed_yaml_file["specifications"]
        z_bins = specificationsf["z_bins_ph"]
        specificationsf["z_bins_ph"] = np.array(z_bins)
        specificationsf["ngalbin"] = ngal_per_bin(
            specificationsf["ngal_sqarmin"], specificationsf["z_bins_ph"]
        )
        specificationsf["z0"] = specificationsf["zm"] / np.sqrt(2)
        specificationsf["z0_p"] = 1.0
        specificationsf["IM_bins_file"] = "SKA1_IM_MDB1_Redbook.dat"
        specificationsf["IM_THI_noise_file"] = "SKA1_THI_sys_noise.txt"
        specificationsf["binrange"] = range(1, len(specificationsf["z_bins_ph"]))
        specificationsf["survey_name"] = surveyName

    if "Rubin" in surveyName:
        ## TODO: Fix this and check this for Rubin ph
        if surveyName == "Rubin":
            surveyName = "Rubin-Optimistic"
        yaml_file = open(os.path.join(settings["specs_dir"], surveyName + ".yaml"))
        parsed_yaml_file = yaml.load(yaml_file, Loader=yaml.FullLoader)
        specificationsf = parsed_yaml_file["specifications"]
        z_bins = specificationsf["z_bins"]
        specificationsf["z_bins"] = np.array(z_bins)
        specificationsf["ngalbin"] = ngal_per_bin(
            specificationsf["ngal_sqarmin"], specificationsf["z_bins"]
        )
        specificationsf["z0"] = specificationsf["zm"] / np.sqrt(2)
        specificationsf["z0_p"] = 1.0
        specificationsf["binrange"] = range(1, len(specificationsf["z_bins"]))
        specificationsf["survey_name"] = surveyName
        print("Survey loaded:  ", surveyName)

    if "DESI" in surveyName:
        ## TODO: Fix this and check this for DESI sp
        yaml_file = open(os.path.join(settings["specs_dir"], "DESI-Optimistic.yaml"))
        parsed_yaml_file = yaml.load(yaml_file, Loader=yaml.FullLoader)
        specificationsf = parsed_yaml_file["specifications"]
        # Only needed specs are loaded in nuisance.py
        specificationsf["survey_name"] = surveyName

    if "Planck" in surveyName:
        yaml_file = open(os.path.join(settings["specs_dir"], "Planck.yaml"))
        parsed_yaml_file = yaml.load(yaml_file, Loader=yaml.FullLoader)
        specificationsf = parsed_yaml_file["specifications"]

    if surveyName not in available_survey_names:
        print("Survey name passed: ", surveyName)
        print(
            "Survey name not found in available survey names.",
            "Please pass your full custom specifications as a dictionary.",
        )

    ums.deepupdate(specs, specificationsf)  # deep update keys if present in files
    specs["fsky_GCph"] = specificationsf.get(
        "fsky_GCph", upm.sqdegtofsky(specificationsf.get("area_survey_GCph", 0.0))
    )
    specs["fsky_WL"] = specificationsf.get(
        "fsky_WL", upm.sqdegtofsky(specificationsf.get("area_survey_WL", 0.0))
    )
    specs["fsky_spectro"] = specificationsf.get(
        "fsky_spectro", upm.sqdegtofsky(specificationsf.get("area_survey_spectro", 0.0))
    )
    ums.deepupdate(specs, specifications)  # deep update keys if passed by users
    specs["survey_name"] = surveyName
    specs["specs_dir"] = settings["specs_dir"]  # Path for additional files like luminosity

    if observables is None:
        observables = ["GCph", "WL"]
    global obs
    obs = observables

    global freeparams
    if freepars is None:
        eps_cp = settings["eps_cosmopars"]
        if settings["cosmo_model"] == "w0waCDM":
            freepars = {
                "Omegam": eps_cp,
                "Omegab": eps_cp,
                "w0": eps_cp,
                "wa": eps_cp,
                "h": eps_cp,
                "ns": eps_cp,
                "sigma8": eps_cp,
            }
        elif settings["cosmo_model"] == "LCDM":
            freepars = {
                "Omegam": eps_cp,
                "Omegab": eps_cp,
                "h": eps_cp,
                "ns": eps_cp,
                "sigma8": eps_cp,
            }
        else:
            print(
                "Other cosmological models not implemented yet.",
                "Please pass your free parameters and their respective epsilons as a dictionary.",
            )
    freeparams = deepcopy(freepars)

    global fiducialparams
    if fiducialpars is None:
        fiducialpars = {
            "Omegam": 0.32,
            "Omegab": 0.05,
            "w0": -1.0,
            "wa": 0.0,
            "h": 0.67,
            "ns": 0.96,
            "sigma8": 0.815583,
            "Omegak": 0.0,
            "mnu": 0.06,
            "tau": 0.058,
            "num_nu_massive": 1,
            "num_nu_massless": 2.046,
            "dark_energy_model": "ppf",
        }
    else:
        upt.time_print(
            feedback_level=feed_lvl, min_level=2, text="-> Custom fiducial parameters loaded"
        )
    fiducialparams = deepcopy(fiducialpars)

    global fiducialcosmo
    upt.time_print(
        feedback_level=feed_lvl,
        min_level=1,
        text="-> Computing cosmology at the fiducial point",
    )
    tcosmo1 = time()
    fiducialcosmo = cosmology.cosmo_functions(fiducialparams, input_type)
    tcosmo2 = time()
    upt.time_print(
        feedback_level=feed_lvl,
        min_level=1,
        text="---> Cosmological functions obtained in: ",
        time_ini=tcosmo1,
        time_fin=tcosmo2,
    )

    global Photobiasparams
    if "GCph" in obs:
<<<<<<< HEAD
        if isinstance(photobiaspars, str):
            biasmodel = photobiaspars
        if isinstance(photobiaspars, dict):
            biasmodel = photobiaspars["bias_model"]
            print("using bias model: ", biasmodel)
            print("with bias keys: ", list(photobiaspars.keys())[1:])
        if photobiaspars is None:
            biasmodel = specs["ph_bias_model"]
            bias_prtz = specs["ph_bias_parametrization"]
            photobiaspars = dict()
            photobiaspars["bias_model"] = biasmodel
            if biasmodel == "binned" or biasmodel == "binned_constant":
                generate_bias_keys = bias_prtz[biasmodel]["generate_bias_keys"]
                if generate_bias_keys:
                    zbins = specs["z_bins_ph"]
                    for ind in range(1, len(zbins)):
                        keystr = bias_prtz[biasmodel]["keystr"]
                        key = keystr + str(ind)
                        photobiaspars[key] = np.sqrt(1 + 0.5 * (zbins[ind] + zbins[ind - 1]))
                else:
                    for key in bias_prtz[biasmodel].keys():
                        if key != "generate_bias_keys" and key != "keystr":
                            photobiaspars[key] = bias_prtz[biasmodel][key]
=======
        if biaspars is None:
            biasmodel = specs["bias_model"]
        elif isinstance(biaspars, str):
            biasmodel = biaspars
        if not isinstance(biaspars, dict):
            if biasmodel == "sqrt":
                biaspars = {"bias_model": "sqrt", "b0": 1.0}
            elif biasmodel == "flagship":
                biaspars = {"bias_model": "flagship", "A": 1.0, "B": 2.5, "C": 2.8, "D": 1.6}
            elif biasmodel == "binned" or biasmodel == "binned_constant":
                biaspars = {"bias_model": biasmodel}
                zbins = specs["z_bins_GCph"]
                for ind in range(1, len(zbins)):
                    key = "b" + str(ind)
                    biaspars[key] = np.sqrt(1 + 0.5 * (zbins[ind] + zbins[ind - 1]))
>>>>>>> 16bee24a
            else:
                for key in bias_prtz[biasmodel].keys():
                    photobiaspars[key] = bias_prtz[biasmodel][key]
    else:
        photobiaspars = {}
    Photobiasparams = deepcopy(photobiaspars)

    if "GCph" in obs:
        if specs["vary_ph_bias"] is not None:
            default_eps_ph_bias = specs["vary_ph_bias"]
            for key in photobiaspars.keys():
                if key != "bias_model":
                    # Only add the free parameters that are not already in the dictionary
                    freeparams.setdefault(key, default_eps_ph_bias)

    global photoparams
    if photopars is None:
<<<<<<< HEAD
        photopars = specs["photo_z_params"]
=======
        upt.time_print(
            feedback_level=feed_lvl,
            min_level=2,
            text="-> No photo-z parameters specified. Using default: Euclid-like",
        )
        photopars = {
            "fout": 0.1,
            "co": 1,
            "cb": 1,
            "sigma_o": 0.05,
            "sigma_b": 0.05,
            "zo": 0.1,
            "zb": 0.0,
        }
>>>>>>> 16bee24a
    photoparams = deepcopy(photopars)

    global IAparams
    if IApars is None:
<<<<<<< HEAD
        IApars = specs["IA_params"]
    IAparams = deepcopy(IApars)
=======
        upt.time_print(
            feedback_level=feed_lvl,
            min_level=2,
            text="-> No Intrinsic alignment parameters specified. Using default: eNLA",
        )
        IApars = {"IA_model": "eNLA", "AIA": 1.72, "betaIA": 2.17, "etaIA": -0.41}
    IAparams = IApars
>>>>>>> 16bee24a
    if "WL" in obs:
        if specs["vary_IA_pars"] is not None:
            default_eps_IA = specs["vary_IA_pars"]
            for key in IAparams.keys():
                if key != "IA_model":
                    # Only add the free parameters that are not already in the dictionary
                    freeparams.setdefault(key, default_eps_IA)

    global Spectrononlinearparams
    Spectrononlinearparams = dict()
    if "GCsp" in obs:
        gscp_nonlin_model = specs.get("nonlinear_model", "default")
        if gscp_nonlin_model == "default":
            Spectrononlinearparams = {}
        elif gscp_nonlin_model == "rescale_sigma_pv":
            nonlin_prtz = specs["nonlinear_parametrization"]
            nonlin_prmod = nonlin_prtz[gscp_nonlin_model]
            for key in nonlin_prmod.keys():
                Spectrononlinearparams[key] = nonlin_prmod[key]

    global Spectrobiasparams
    Spectrobiasparams = dict()
    if spectrobiaspars is not None:
        Spectrobiasparams = deepcopy(spectrobiaspars)
    global PShotparams
    PShotparams = dict()
    if PShotpars is not None:
        PShotparams = deepcopy(PShotpars)
    else:
        if "GCsp" in obs:
            bias_model = specs["sp_bias_model"]
            bias_sample = specs["sp_bias_sample"]
            bias_prtz = specs["sp_bias_parametrization"]
            bias_prmod = deepcopy(bias_prtz[bias_model])
            for key in bias_prmod.keys():
                Spectrobiasparams[key] = bias_prmod[key]
            # sanity check
            if bias_sample not in list(Spectrobiasparams.keys())[0]:
                print("Warning: bias_sample not found in bias_parameter keys")
            shot_noise_model = specs["shot_noise_model"]
            shot_noise_prtz = specs["shot_noise_parametrization"]
            for key in shot_noise_prtz[shot_noise_model].keys():
                PShotparams[key] = shot_noise_prtz[shot_noise_model][key]

    global IMbiasparams
    IMbiasparams = dict()
    if IMbiaspars is not None:
        IMbiasparams = deepcopy(IMbiaspars)
    else:
        if "IM" in obs:
            bias_model = specs["im_bias_model"]
            bias_prtz = specs["im_bias_parametrization"]
            for key in bias_prtz[bias_model].keys():
                IMbiasparams[key] = bias_prtz[bias_model][key]

    # Set the default free parameters for the spectro nuisance parameters
    if "GCsp" in obs:
        default_eps_gc_nuis = settings["eps_gal_nuispars"]
        default_eps_gc_nonlin = settings["eps_gal_nonlinpars"]
        # Only add the free parameters that are not already in the dictionary
        for key in Spectrobiasparams:
            freeparams.setdefault(key, default_eps_gc_nuis)
            upt.debug_print(freeparams)
        # if "IM" not in obs:
        for key in PShotparams:
            freeparams.setdefault(key, default_eps_gc_nuis)
        for key in Spectrononlinearparams:
            freeparams.setdefault(key, default_eps_gc_nonlin)
    if "IM" in obs:
        for key in IMbiasparams:
<<<<<<< HEAD
            freeparams.setdefault(key, default_eps_gc_nuis)
=======
            freeparams[key] = settings["eps_gal_nuispars"]

    str1 = "*** Dictionary of varied parameters in this Fisher Matrix run: "
    str1 += "\n"
    str1 += str(freeparams)
    upt.time_print(
        feedback_level=feed_lvl,
        min_level=1,
        text=str1,
    )
>>>>>>> 16bee24a

    global latex_names
    latex_names_def = {
        "Omegam": r"\Omega_{{\rm m}, 0}",
        "Omegab": r"\Omega_{{\rm b}, 0}",
        "Om": r"\Omega_{{\rm m}, 0}",
        "Ob": r"\Omega_{{\rm b}, 0}",
        "h": r"h",
        "ns": r"n_{\rm s}",
        "tau": r"\tau",
        "sigma8": r"\sigma_8",
        "s8": r"\sigma_8",
        "Mnu": r"M_\nu",
        "mnu": r"\Sigma m_\nu",
        "Neff": r"N_\mathrm{eff}",
        "lnbgs8_1": r"\ln(b_g \sigma_8)_1",
        "lnbgs8_2": r"\ln(b_g \sigma_8)_2",
        "lnbgs8_3": r"\ln(b_g \sigma_8)_3",
        "lnbgs8_4": r"\ln(b_g \sigma_8)_4",
        "lnbgs8_5": r"\ln(b_g \sigma_8)_5",
        "lnbgs8_6": r"\ln(b_g \sigma_8)_6",
        "lnbgs8_7": r"\ln(b_g \sigma_8)_7",
        "lnbgs8_8": r"\ln(b_g \sigma_8)_8",
        "lnbgs8_9": r"\ln(b_g \sigma_8)_9",
        "lnbgs8_10": r"\ln(b_g \sigma_8)_10",
        "lnbgs8_11": r"\ln(b_g \sigma_8)_11",
        "lnbIs8_1": r"\ln(b_{IM} \sigma_8)_1",
        "lnbIs8_2": r"\ln(b_{IM} \sigma_8)_2",
        "lnbIs8_3": r"\ln(b_{IM} \sigma_8)_3",
        "lnbIs8_4": r"\ln(b_{IM} \sigma_8)_4",
        "lnbIs8_5": r"\ln(b_{IM} \sigma_8)_5",
        "lnbIs8_6": r"\ln(b_{IM} \sigma_8)_6",
        "lnbIs8_7": r"\ln(b_{IM} \sigma_8)_7",
        "lnbIs8_8": r"\ln(b_{IM} \sigma_8)_8",
        "lnbIs8_9": r"\ln(b_{IM} \sigma_8)_9",
        "lnbIs8_10": r"\ln(b_{IM} \sigma_8)_10",
        "lnbIs8_11": r"\ln(b_{IM} \sigma_8)_11",
        "Ps_1": r"P_{S1}",
        "Ps_2": r"P_{S2}",
        "Ps_3": r"P_{S3}",
        "Ps_4": r"P_{S4}",
        "E11": r"E_{11}",
        "E22": r"E_{22}",
        "bg_1": r"b_{g1}",
        "bg_2": r"b_{g2}",
        "bg_3": r"b_{g3}",
        "bg_4": r"b_{g4}",
        "bg_5": r"b_{g5}",
        "bg_6": r"b_{g6}",
        "bg_7": r"b_{g7}",
        "bg_8": r"b_{g8}",
        "bg_9": r"b_{g9}",
        "bg_10": r"b_{g10}",
        "bg_11": r"b_{g11}",
        "AIA": r"A_{IA}",
        "betaIA": r"\beta_{IA}",
        "etaIA": r"\eta_{IA}",
        "w0": r"w_0",
        "wa": r"w_a",
        "sigmap_0": r"\sigma_{p\,0}",
        "sigmap_1": r"\sigma_{p\,1}",
        "sigmap_2": r"\sigma_{p\,2}",
        "sigmap_3": r"\sigma_{p\,3}",
        "sigmav_0": r"\sigma_{v\,0}",
        "sigmav_1": r"\sigma_{v\,1}",
        "sigmav_2": r"\sigma_{v\,2}",
        "sigmav_3": r"\sigma_{v\,3}",
    }
    latex_names = deepcopy(latex_names_def)
    if isinstance(latexnames, dict):
        latex_names.update(latexnames)<|MERGE_RESOLUTION|>--- conflicted
+++ resolved
@@ -270,13 +270,9 @@
     settings.setdefault("ShareDeltaNeff", False)
     settings.setdefault("kh_rescaling_bug", False)
     settings.setdefault("kh_rescaling_beforespecerr_bug", False)
-<<<<<<< HEAD
+
     feed_lvl = settings["feedback"]
-=======
-
-    feed_lvl = settings["feedback"]
-
->>>>>>> 16bee24a
+
     global external
     global input_type
     if extfiles is not None and settings["code"] == "external":
@@ -366,14 +362,8 @@
     else:
         print("No external input files used in this calculation.")
         print("No Einstein-Boltzmann-Solver (EBS) specified.")
-<<<<<<< HEAD
         print("No symbolic_pofk specified.")
         # settings['code'] = 'camb'
-=======
-        print("Defaulting to EBS camb")
-        settings["code"] = "camb"
-        input_type = settings["code"]
->>>>>>> 16bee24a
         external = None
         raise ValueError("No cosmology calculator specified")
 
@@ -417,12 +407,28 @@
         ph_yaml_fs.close()
 
         photo_dict = ph_yaml_content["specifications"]
-        z_bins_ph = photo_dict["z_bins_ph"]
-        photo_dict["z_bins_ph"] = np.array(z_bins_ph)
-        photo_dict["ngalbin"] = ngal_per_bin(photo_dict["ngal_sqarmin"], photo_dict["z_bins_ph"])
+        # Load WL bins and num galaxies per bin make it backwards compatible
+        z_bins_WL = photo_dict.get("z_bins_WL", photo_dict.get("z_bins_ph"))
+        photo_dict["z_bins_WL"] = np.array(z_bins_WL)
+        photo_dict["ngal_sqarmin_WL"] = photo_dict.get(
+            "ngal_sqarmin_WL", photo_dict.get("ngal_sqarmin")
+        )
+        photo_dict["ngalbin_WL"] = ngal_per_bin(
+            photo_dict["ngal_sqarmin_WL"], photo_dict["z_bins_WL"]
+        )
+        photo_dict["binrange_WL"] = range(1, len(photo_dict["z_bins_WL"]))
+        # Load GCph bins and num galaxies per bin make it backwards compatible
+        photo_dict["z_bins_GCph"] = photo_dict.get("z_bins_GCph", photo_dict.get("z_bins_ph"))
+        photo_dict["ngal_sqarmin_GCph"] = photo_dict.get(
+            "ngal_sqarmin_GCph", photo_dict.get("ngal_sqarmin")
+        )
+        photo_dict["ngalbin_GCph"] = ngal_per_bin(
+            photo_dict["ngal_sqarmin_GCph"], photo_dict["z_bins_GCph"]
+        )
+        photo_dict["binrange_GCph"] = range(1, len(photo_dict["z_bins_GCph"]))
+        # Load theoretical n(z) parameters
         photo_dict["z0"] = photo_dict["zm"] / np.sqrt(2)
         photo_dict["z0_p"] = photo_dict["z0"]
-        photo_dict["binrange"] = range(1, len(photo_dict["z_bins_ph"]))
 
         return photo_dict
 
@@ -470,31 +476,10 @@
         if surveyNamePhoto:
             specificationsf2 = create_ph_dict(settings["specs_dir"], surveyNamePhoto)
             specificationsf.update(specificationsf2)
-<<<<<<< HEAD
     if "SKA1" in surveyName:
         surveyNameRadio = settings.get("survey_name_radio")
         ## TODO: Fix this and check this for radio, sp, ph and IM
         yaml_file = open(os.path.join(settings["specs_dir"], surveyNameRadio + ".yaml"))
-=======
-        # MMmod: duplicating specs for WL and GCph
-        z_bins_WL = specificationsf["z_bins_WL"]
-        z_bins_GCph = specificationsf["z_bins_GCph"]
-        specificationsf["z_bins_WL"] = np.array(z_bins_WL)
-        specificationsf["z_bins_GCph"] = np.array(z_bins_GCph)
-        specificationsf["ngalbin_WL"] = ngal_per_bin(
-            specificationsf["ngal_sqarmin_WL"], specificationsf["z_bins_WL"]
-        )
-        specificationsf["ngalbin_GCph"] = ngal_per_bin(
-            specificationsf["ngal_sqarmin_GCph"], specificationsf["z_bins_GCph"]
-        )
-        specificationsf["binrange_WL"] = range(1, len(specificationsf["z_bins_WL"]))
-        specificationsf["binrange_GCph"] = range(1, len(specificationsf["z_bins_GCph"]))
-        specificationsf["z0"] = specificationsf["zm"] / np.sqrt(2)
-        specificationsf["z0_p"] = specificationsf["z0"]
-        specificationsf["survey_name"] = surveyName
-    elif "SKA1" in surveyName:
-        yaml_file = open(os.path.join(settings["specs_dir"], "SKA1-Redbook-Optimistic.yaml"))
->>>>>>> 16bee24a
         parsed_yaml_file = yaml.load(yaml_file, Loader=yaml.FullLoader)
         specificationsf = parsed_yaml_file["specifications"]
         z_bins = specificationsf["z_bins_ph"]
@@ -636,7 +621,6 @@
 
     global Photobiasparams
     if "GCph" in obs:
-<<<<<<< HEAD
         if isinstance(photobiaspars, str):
             biasmodel = photobiaspars
         if isinstance(photobiaspars, dict):
@@ -651,7 +635,7 @@
             if biasmodel == "binned" or biasmodel == "binned_constant":
                 generate_bias_keys = bias_prtz[biasmodel]["generate_bias_keys"]
                 if generate_bias_keys:
-                    zbins = specs["z_bins_ph"]
+                    zbins = specs.get("z_bins_GCph", specs.get("z_bins_ph"))
                     for ind in range(1, len(zbins)):
                         keystr = bias_prtz[biasmodel]["keystr"]
                         key = keystr + str(ind)
@@ -660,23 +644,6 @@
                     for key in bias_prtz[biasmodel].keys():
                         if key != "generate_bias_keys" and key != "keystr":
                             photobiaspars[key] = bias_prtz[biasmodel][key]
-=======
-        if biaspars is None:
-            biasmodel = specs["bias_model"]
-        elif isinstance(biaspars, str):
-            biasmodel = biaspars
-        if not isinstance(biaspars, dict):
-            if biasmodel == "sqrt":
-                biaspars = {"bias_model": "sqrt", "b0": 1.0}
-            elif biasmodel == "flagship":
-                biaspars = {"bias_model": "flagship", "A": 1.0, "B": 2.5, "C": 2.8, "D": 1.6}
-            elif biasmodel == "binned" or biasmodel == "binned_constant":
-                biaspars = {"bias_model": biasmodel}
-                zbins = specs["z_bins_GCph"]
-                for ind in range(1, len(zbins)):
-                    key = "b" + str(ind)
-                    biaspars[key] = np.sqrt(1 + 0.5 * (zbins[ind] + zbins[ind - 1]))
->>>>>>> 16bee24a
             else:
                 for key in bias_prtz[biasmodel].keys():
                     photobiaspars[key] = bias_prtz[biasmodel][key]
@@ -694,40 +661,13 @@
 
     global photoparams
     if photopars is None:
-<<<<<<< HEAD
         photopars = specs["photo_z_params"]
-=======
-        upt.time_print(
-            feedback_level=feed_lvl,
-            min_level=2,
-            text="-> No photo-z parameters specified. Using default: Euclid-like",
-        )
-        photopars = {
-            "fout": 0.1,
-            "co": 1,
-            "cb": 1,
-            "sigma_o": 0.05,
-            "sigma_b": 0.05,
-            "zo": 0.1,
-            "zb": 0.0,
-        }
->>>>>>> 16bee24a
     photoparams = deepcopy(photopars)
 
     global IAparams
     if IApars is None:
-<<<<<<< HEAD
         IApars = specs["IA_params"]
     IAparams = deepcopy(IApars)
-=======
-        upt.time_print(
-            feedback_level=feed_lvl,
-            min_level=2,
-            text="-> No Intrinsic alignment parameters specified. Using default: eNLA",
-        )
-        IApars = {"IA_model": "eNLA", "AIA": 1.72, "betaIA": 2.17, "etaIA": -0.41}
-    IAparams = IApars
->>>>>>> 16bee24a
     if "WL" in obs:
         if specs["vary_IA_pars"] is not None:
             default_eps_IA = specs["vary_IA_pars"]
@@ -798,20 +738,7 @@
             freeparams.setdefault(key, default_eps_gc_nonlin)
     if "IM" in obs:
         for key in IMbiasparams:
-<<<<<<< HEAD
             freeparams.setdefault(key, default_eps_gc_nuis)
-=======
-            freeparams[key] = settings["eps_gal_nuispars"]
-
-    str1 = "*** Dictionary of varied parameters in this Fisher Matrix run: "
-    str1 += "\n"
-    str1 += str(freeparams)
-    upt.time_print(
-        feedback_level=feed_lvl,
-        min_level=1,
-        text=str1,
-    )
->>>>>>> 16bee24a
 
     global latex_names
     latex_names_def = {
