# -*- coding: utf-8 -*-
"""Nuisance

This module contains nuisance parameter functions.

"""

import logging
import os
from copy import deepcopy

import numpy as np
from scipy.interpolate import InterpolatedUnivariateSpline, UnivariateSpline, interp1d

import cosmicfishpie.configs.config as cfg
from cosmicfishpie.utilities.utils import numerics as unu
from cosmicfishpie.utilities.utils import printing as upr

logger = logging.getLogger(__name__)
logging.basicConfig(level=logging.INFO)

# Check if handlers are already added to prevent duplicate logs in interactive environments
if not logger.handlers:
    handler = logging.StreamHandler()
    handler.setLevel(logging.DEBUG)

    # Define a formatter that includes timestamps and caller information
    formatter = logging.Formatter(
        "%(asctime)s - %(name)s - %(levelname)s - %(funcName)s - Line %(lineno)d - %(message)s"
    )
    handler.setFormatter(formatter)
    logger.addHandler(handler)


class Nuisance:
    def __init__(self, configuration=None, spectrobiasparams=None, spectrononlinearpars=None):
        if configuration is None:
            self.config = cfg
        else:
            self.config = configuration
        self.observables = self.config.obs
        self.specs = self.config.specs
        self.settings = self.config.settings
        self.specsdir = self.settings["specs_dir"]
        self.surveyname = self.specs["survey_name"]
        if "GCsp" in self.observables:
            self.sp_zbins = self.gcsp_zbins()
            self.sp_dndz = self.gcsp_dndz()
            self.sp_zbins_mids = self.gcsp_zbins_mids()
            self.sp_bias_sample = self.specs["sp_bias_sample"]
            self.sp_bias_root = self.specs["sp_bias_root"]
            self.sp_bias_model = self.specs["sp_bias_model"]
            self.sp_bias_prtz = self.specs["sp_bias_parametrization"]
            if spectrobiasparams is None:
                self.Spectrobiasparams = deepcopy(self.config.Spectrobiasparams)
            else:
                self.Spectrobiasparams = spectrobiasparams
            if spectrononlinearpars is None:
                self.spectrononlinearpars = deepcopy(self.config.Spectrononlinearparams)
            else:
                self.spectrononlinearpars = spectrononlinearpars
            self._vectorized_gcsp_bias_at_z = np.vectorize(self.gcsp_bias_at_z)
            self._vectorized_gcsp_rescale_sigmapv_at_z = np.vectorize(
                self.gcsp_rescale_sigmapv_at_z, excluded=["sigma_key"]
            )

        if "IM" in self.observables:
            filename_THI_noise = self.specs["IM_THI_noise_file"]
            self.Tsys_arr = np.loadtxt(os.path.join(self.specsdir, filename_THI_noise))
<<<<<<< HEAD
        if "WL" in self.observables:
            self.lumratio = self.luminosity_ratio()
        if "GCph" in self.observables or "WL" in self.observables:
            self.z_bins_ph = self.specs["z_bins_ph"]
            self.z_ph = np.linspace(
                self.z_bins_ph[0], self.z_bins_ph[-1] + 1, 50 * self.settings["accuracy"]
            )
=======
            filename_IM = self.specs["IM_bins_file"]
            self.im_table = np.loadtxt(os.path.join(self.specsdir, filename_IM))

        self.z = np.linspace(
            min(self.specs["z_bins_WL"][0], self.specs["z_bins_GCph"][0]),
            max(self.specs["z_bins_WL"][-1], self.specs["z_bins_GCph"][-1]) + 1,
            50 * self.settings["accuracy"],
        )
>>>>>>> 16bee24a

    def gcph_bias(self, biaspars, ibin=1):
        """Galaxy bias

        Parameters
        ----------
        z     : array
                redshift

        Returns
        -------
        float
            Value galaxy bias at redshift z

        """
        self.biaspars = biaspars

        z = self.z_ph

        # TBA: NEED TO INCLUDE CHECK OF THE BIASPARS PASSED

        if self.biaspars["bias_model"] == "sqrt":
            b = self.biaspars["b0"] * np.sqrt(1 + z)
            return interp1d(z, b, kind="linear")

        elif self.biaspars["bias_model"] == "binned":
<<<<<<< HEAD
            zb = self.z_bins_ph
=======
            zb = self.specs["z_bins_GCph"]
>>>>>>> 16bee24a
            zba = np.array(zb)
            brang = self.specs["binrange_GCph"]
            last_bin_num = brang[-1]

            def binbis(zz):
                lowi = np.where(zba <= zz)[0][-1]
                upr.debug_print(zz)
                upr.debug_print(lowi)
                # iin[ind] = binrange[lowi]
                if zz >= zba[-1] and lowi == last_bin_num:
                    bii = self.biaspars["b" + str(last_bin_num)]
                else:
                    bii = self.biaspars["b" + str(lowi + 1)]
                return bii

            vbinbis = np.vectorize(binbis)
            return vbinbis
        elif self.biaspars["bias_model"] == "binned_constant":

            def binned_func(z):
                bi = self.biaspars["b" + str(ibin)]
                return bi

            vbinned_func = np.vectorize(binned_func)
            return vbinned_func
        elif self.biaspars["bias_model"] == "flagship":
            b = self.biaspars["A"] + self.biaspars["B"] / (
                1 + np.exp(-self.biaspars["C"] * (z - self.biaspars["D"]))
            )
            return interp1d(z, b, kind="linear")
        else:
            print("ERROR: unknown galaxy bias model!")
            print("Available models are: sqrt, binned and flagship")

    def IA(self, IApars, cosmo):
        r"""Intrinsic Alignment

        :param z: float
            redshift

        :return:
            - float: Value of IA window at redshift z

        :notes:
            Implements the following equation:

            .. math::
                W_i^{IA} = -\frac{\mathcal{A}_{\rm IA}C_{\rm IA}\Omega_m\mathcal{F}_{\rm IA}}{D(z)}
                \frac{n_i(z)}{\bar{n}}\frac{H(z)}{c}
        """

        self.IApars = IApars
        self.cosmo = cosmo
        self.Omegam = self.cosmo.Omegam_of_z(0.0)
        pivot_z_IA = self.settings["pivot_z_IA"]
        z = self.z_ph
        if self.IApars["IA_model"] == "eNLA":
            CIA = 0.0134 * (1 + pivot_z_IA)
            fac = -self.IApars["AIA"] * CIA * self.Omegam
            z_dep = (1 + z) / (1 + pivot_z_IA)
            IAwin = (
                fac
                * z_dep ** self.IApars["etaIA"]
                * ((self.lumratio(z) ** self.IApars["betaIA"]) / (self.cosmo.growth(z).flatten()))
            )
        else:
            print("I only now eNLA model for Intrinsic Alignments, give me a break!")
            exit()
        IAwinfunc = InterpolatedUnivariateSpline(z, IAwin, k=1)

        return IAwinfunc

    def luminosity_ratio(self):
        """Luminosity ratio function used for Intrinsic Alignment eNLA model.
        Parameters
        ----------
        Returns
        -------
        float
            Value of the luminosity ratio

        Note
        -----
        Reads from file and interpolates the following quantity:

        .. math::
            \\frac{<L(z)>}{L_*(z)}
        """

        # Lumratio file for IA
        lum = np.loadtxt(os.path.join(self.specsdir, "lumratio_file.dat"))
        # ,fill_value='extrapolate')
        lumratio = interp1d(lum[:, 0], lum[:, 1], kind="linear")
        return lumratio

    def gcsp_zbins(self):
        """
        Reads from file for a given survey
        """
        zbins = []
        zbin_inds = []
        for key, val in self.specs["z_bins_sp"].items():
            zbins.append(val)
            zbin_inds.append(key)
        zbins = np.unique(np.concatenate(zbins))
        self.sp_zbins_inds = zbin_inds
        return zbins

    def gcsp_zbins_mids(self):
        sp_zbins_mids = unu.moving_average(self.sp_zbins)
        return sp_zbins_mids

    def gcsp_bias_at_zm(self):
        b_arr = np.ones(len(self.sp_zbins_mids))
        if "linear" in self.sp_bias_model:
            for ii, z_ind in enumerate(self.sp_zbins_inds):
                bkey = self.sp_bias_root + self.sp_bias_sample + "_" + str(z_ind)
                b_arr[ii] = self.Spectrobiasparams[bkey]
            if self.sp_bias_model == "linear_log":
                b_arr = np.exp(b_arr)
        return b_arr

    def gcsp_zvalue_to_zindex(self, z):
        bin_arr_ind = unu.bisection(self.sp_zbins, z)
        bin_num = bin_arr_ind + 1
        if bin_num < self.sp_zbins_inds[0]:
            bin_num = self.sp_zbins_inds[0]
        if bin_num > self.sp_zbins_inds[-1]:
            bin_num = self.sp_zbins_inds[-1]
        return bin_num

    def gcsp_bias_at_zi(self, zi):
        """
        Parameters
        ----------
        zi : int
            Redshift bin index

        Returns
        -------
        float
            Bias at the redshift bin index zi
        """
        bias_at_zmids = self.gcsp_bias_at_zm()
        arr_ind = zi - 1
        bias_at_zi = bias_at_zmids[arr_ind]
        return bias_at_zi

    def gcsp_bias_at_z(self, z):
        """
        Parameters
        ----------
        z : float
            Redshift

        Returns
        -------
        float
            Bias at the redshift z
        """
        bin_num = self.gcsp_zvalue_to_zindex(z)
        logger.debug(f"bin_num: {bin_num} with z: {z}")
        bias_at_zzi = self.gcsp_bias_at_zi(bin_num)
        logger.debug(f"bias_at_zzi: {bias_at_zzi} with zi: {bin_num}")
        return bias_at_zzi

    def vectorized_gcsp_bias_at_z(self, z):
        return self._vectorized_gcsp_bias_at_z(z)

    def gcsp_bias_kscale(self, k, z=None):
        bterm_k = 1
        if k is not None:
            if self.sp_bias_model == "linear_Qbias":
                default_A1 = 0.0
                default_A2 = 0.0
                try:
                    bterm_k = (1 + k**2 * self.Spectrobiasparams.get("A2", default_A2)) / (
                        1 + k * self.Spectrobiasparams.get("A1", default_A1)
                    )
                except KeyError as ke:
                    print(
                        f"The key {ke} is not in dictionary."
                        f"Check observables and parameters being used"
                    )
                    print("Is spectriobiaspars a dictionary?")
                    print(isinstance(self.Spectrobiasparams, dict))
                    print(self.Spectrobiasparams)
                    raise ke
        return bterm_k

    def gcsp_bias_interp(self):
        """Galaxy bias for the galaxies used in spectroscopic Galaxy Clustering
        Parameters
        ----------

        Returns
        --------
        object
        Interpolating function of bias for the redshift bins given

        Note
        --------
        Reads from file and interpolates for a given survey
        """
        bias_at_zmids = self.gcsp_bias_at_zm()
        z_mids = self.gcsp_zbins_mids()
        bofz_spec = InterpolatedUnivariateSpline(z_mids, bias_at_zmids, k=1)
        return bofz_spec

    def gcsp_rescale_sigmapv_at_z(self, z, sigma_key="sigmap"):
        bin_num = self.gcsp_zvalue_to_zindex(z)
        sigma_key = sigma_key + "_" + str(bin_num)
        sigma_pv_value = self.spectrononlinearpars.get(sigma_key, 1.0)
        return sigma_pv_value

    def vectorized_gcsp_rescale_sigmapv_at_z(self, z, sigma_key="sigmap"):
        return self._vectorized_gcsp_rescale_sigmapv_at_z(z, sigma_key=sigma_key)

    def gcsp_dndz(self):
        """
        Reads from file for a given survey
        """
        dndz = []
        for ii in self.sp_zbins_inds:
            dndz.append(self.specs["dndOmegadz"][ii])
        return np.array(dndz)

    def extra_Pshot_noise(self):
        Psfid = self.settings["Pshot_nuisance_fiducial"] = 0
        return Psfid

    def IM_bias(self, z):
        """
        IM 21cm HI bias function from http://arxiv.org/abs/2006.05996
        """
        bb = 0.3 * (1 + z) + 0.6
        return bb

    def IM_zbins(self):
        """
        Reads from file for a given survey
        """
        # this dict can be read from a file
        zbins = np.unique(np.concatenate((self.im_table[:, 0], self.im_table[:, 2])))
        return zbins

    def IM_zbins_mids(self):
        z_bins = self.IM_zbins()
        z_bin_mids = unu.moving_average(z_bins)
        return z_bin_mids

    def IM_bias_at_zm(self):
        bfunc = self.IM_bias
        zmids = self.IM_zbins_mids()
        b_arr = bfunc(zmids)
        return b_arr

    def IM_THI_noise(self):
        """ "
        Reads from file for a given survey
        """
        Tsys_interp = UnivariateSpline(self.Tsys_arr[:, 0], self.Tsys_arr[:, 1])
        return Tsys_interp<|MERGE_RESOLUTION|>--- conflicted
+++ resolved
@@ -67,24 +67,17 @@
         if "IM" in self.observables:
             filename_THI_noise = self.specs["IM_THI_noise_file"]
             self.Tsys_arr = np.loadtxt(os.path.join(self.specsdir, filename_THI_noise))
-<<<<<<< HEAD
+            filename_IM = self.specs["IM_bins_file"]
+            self.im_table = np.loadtxt(os.path.join(self.specsdir, filename_IM))
+
+        if "WL" in self.observables or "GCph" in self.observables:
+            self.z = np.linspace(
+                min(self.specs["z_bins_WL"][0], self.specs["z_bins_GCph"][0]),
+                max(self.specs["z_bins_WL"][-1], self.specs["z_bins_GCph"][-1]) + 1,
+                50 * self.settings["accuracy"],
+            )
         if "WL" in self.observables:
             self.lumratio = self.luminosity_ratio()
-        if "GCph" in self.observables or "WL" in self.observables:
-            self.z_bins_ph = self.specs["z_bins_ph"]
-            self.z_ph = np.linspace(
-                self.z_bins_ph[0], self.z_bins_ph[-1] + 1, 50 * self.settings["accuracy"]
-            )
-=======
-            filename_IM = self.specs["IM_bins_file"]
-            self.im_table = np.loadtxt(os.path.join(self.specsdir, filename_IM))
-
-        self.z = np.linspace(
-            min(self.specs["z_bins_WL"][0], self.specs["z_bins_GCph"][0]),
-            max(self.specs["z_bins_WL"][-1], self.specs["z_bins_GCph"][-1]) + 1,
-            50 * self.settings["accuracy"],
-        )
->>>>>>> 16bee24a
 
     def gcph_bias(self, biaspars, ibin=1):
         """Galaxy bias
@@ -102,7 +95,7 @@
         """
         self.biaspars = biaspars
 
-        z = self.z_ph
+        z = self.z
 
         # TBA: NEED TO INCLUDE CHECK OF THE BIASPARS PASSED
 
@@ -111,11 +104,7 @@
             return interp1d(z, b, kind="linear")
 
         elif self.biaspars["bias_model"] == "binned":
-<<<<<<< HEAD
-            zb = self.z_bins_ph
-=======
             zb = self.specs["z_bins_GCph"]
->>>>>>> 16bee24a
             zba = np.array(zb)
             brang = self.specs["binrange_GCph"]
             last_bin_num = brang[-1]
@@ -171,7 +160,7 @@
         self.cosmo = cosmo
         self.Omegam = self.cosmo.Omegam_of_z(0.0)
         pivot_z_IA = self.settings["pivot_z_IA"]
-        z = self.z_ph
+        z = self.z
         if self.IApars["IA_model"] == "eNLA":
             CIA = 0.0134 * (1 + pivot_z_IA)
             fac = -self.IApars["AIA"] * CIA * self.Omegam
@@ -194,21 +183,29 @@
         ----------
         Returns
         -------
-        float
-            Value of the luminosity ratio
+        callable
+            Function that returns the luminosity ratio value. Returns 1.0 if file not found.
 
         Note
         -----
         Reads from file and interpolates the following quantity:
-
         .. math::
             \\frac{<L(z)>}{L_*(z)}
-        """
-
-        # Lumratio file for IA
-        lum = np.loadtxt(os.path.join(self.specsdir, "lumratio_file.dat"))
-        # ,fill_value='extrapolate')
-        lumratio = interp1d(lum[:, 0], lum[:, 1], kind="linear")
+        If the file is not found, returns a function that always returns 1.0
+        """
+        try:
+            # Lumratio file for IA
+            lum = np.loadtxt(os.path.join(self.specsdir, "lumratio_file.dat"))
+            lumratio = interp1d(lum[:, 0], lum[:, 1], kind="linear")
+            logger.info("Successfully loaded luminosity ratio file")
+        except (FileNotFoundError, OSError) as e:
+            logger.warning(f"Could not load luminosity ratio file: {e}. Using default value of 1.0")
+
+            def default_lumratio(z):
+                return np.ones_like(z) if hasattr(z, "__len__") else 1.0
+
+            lumratio = default_lumratio
+
         return lumratio
 
     def gcsp_zbins(self):
